# Eureka! Control File for Stage 3: Data Reduction

# Stage 3 Documentation: https://eurekadocs.readthedocs.io/en/latest/ecf.html#stage-3

ncpu                 1           # Number of CPUs
nfiles               1                # The number of data files to analyze simultaneously
max_memory           0.5              # The maximum fraction of memory you want utilized by read-in frames (this will reduce nfiles if need be)
suffix               calints          # Data file suffix
photometry           True             # Set to True if the user wants to analyse a photometric dataset

convert_to_e    True        # Whether or not a conversion to electrons should be performed (can set to False to compute flux-calibrated spectra/photometry)

# Subarray region of interest
<<<<<<< HEAD
ywindow              [4, 256]         # Vertical axis as seen in DS9
xwindow              [512, 1536]      # Horizontal axis as seen in DS9
dqmask               True             # Mask pixels with an odd entry in the DQ array
=======
ywindow         [4, 256]    # Vertical axis as seen in DS9
xwindow         [512, 1536] # Horizontal axis as seen in DS9
dqmask          True        # Mask pixels with an odd entry in the DQ array
>>>>>>> 847822cb

# Background parameters
flag_bg              True             # Do outlier rejection along time axis for each individual pixel?
bg_thresh            [7,7]            # Double-iteration X-sigma threshold for outlier rejection along time axis

# Photometric extraction parameters
<<<<<<< HEAD
interp_method        cubic            # Interpolate bad pixels. Options: None (if no interpolation should be performed), linear, nearest, cubic
centroid_method      mgmc             # Method used for centroiding. Options: mgmc, fgc
ctr_cutout_size      11               # Cutoff size all around the centroid after the coarse centroid calculation. Used as size of area for second centroid guess in mgmc method.
oneoverf_corr        median           # Options: None, meanerr, median
oneoverf_dist        350              # How many pixels away from the centroid should be considered as background? (used for 1/f correction)
skip_apphot_bg       False            # Skips the background subtraction during the aperture photometry step
photap               65               # Size of photometry aperture in pixels (NOTE TO SELF:automatically set appratures by doing [55,75,5])
skyin                70               # Inner sky annulus edge, in pixels
skyout               90               # Outer sky annulus edge, in pixels
centroid_tech        com              # (mgmc method param) Technique used for centroiding. Options: com, gauss1d, gauss2d
gauss_frame          100              # (mgmc method param) Range away from first centroid guess to include in centroiding map for gaussian widths. Options: 1 -> Max frame size.
=======
interp_method   linear      # Interpolate bad pixels. Options: None (if no interpolation should be performed), linear, nearest, cubic
ctr_cutout_size 7           # Cutoff size all around the centroid after the coarse centroid calculation
oneoverf_corr   median      # Options: None, meanerr, median
oneoverf_dist   300         # How many pixels away from the centroid should be considered as background? (used for 1/f correction)
skip_apphot_bg  True        # Skips the background subtraction during the aperture photometry step
photap          80          # Size of photometry aperture in pixels
skyin           90          # Inner sky annulus edge, in pixels
skywidth        30          # Width of the sky annulus, in pixels
>>>>>>> 847822cb

# Diagnostics
isplots_S3           3           # Generate few (1), some (3), or many (5) figures (Options: 1 - 5)
nplots               5           # How many of each type of figure do you want to make per file?
testing_S3           False       # Boolean, set True to only use last file and generate select figures
hide_plots           False       # If True, plots will automatically be closed rather than popping up
save_output          True        # Save outputs for use in S4
verbose              True        # If True, more details will be printed about steps

# Project directory
topdir          /home/User/Data/JWST-Sim/NIRCam/

# Directories relative to topdir
inputdir        Stage2      # The folder containing the outputs from Eureka!'s S2 or JWST's S2 pipeline (will be overwritten if calling S2 and S3 sequentially)
outputdir       Stage3<|MERGE_RESOLUTION|>--- conflicted
+++ resolved
@@ -11,43 +11,26 @@
 convert_to_e    True        # Whether or not a conversion to electrons should be performed (can set to False to compute flux-calibrated spectra/photometry)
 
 # Subarray region of interest
-<<<<<<< HEAD
 ywindow              [4, 256]         # Vertical axis as seen in DS9
 xwindow              [512, 1536]      # Horizontal axis as seen in DS9
 dqmask               True             # Mask pixels with an odd entry in the DQ array
-=======
-ywindow         [4, 256]    # Vertical axis as seen in DS9
-xwindow         [512, 1536] # Horizontal axis as seen in DS9
-dqmask          True        # Mask pixels with an odd entry in the DQ array
->>>>>>> 847822cb
 
 # Background parameters
 flag_bg              True             # Do outlier rejection along time axis for each individual pixel?
 bg_thresh            [7,7]            # Double-iteration X-sigma threshold for outlier rejection along time axis
 
 # Photometric extraction parameters
-<<<<<<< HEAD
 interp_method        cubic            # Interpolate bad pixels. Options: None (if no interpolation should be performed), linear, nearest, cubic
 centroid_method      mgmc             # Method used for centroiding. Options: mgmc, fgc
 ctr_cutout_size      11               # Cutoff size all around the centroid after the coarse centroid calculation. Used as size of area for second centroid guess in mgmc method.
 oneoverf_corr        median           # Options: None, meanerr, median
 oneoverf_dist        350              # How many pixels away from the centroid should be considered as background? (used for 1/f correction)
 skip_apphot_bg       False            # Skips the background subtraction during the aperture photometry step
-photap               65               # Size of photometry aperture in pixels (NOTE TO SELF:automatically set appratures by doing [55,75,5])
+photap               65               # Size of photometry aperture in pixels
 skyin                70               # Inner sky annulus edge, in pixels
-skyout               90               # Outer sky annulus edge, in pixels
+skywidth             20               # Width of the sky annulus, in pixels
 centroid_tech        com              # (mgmc method param) Technique used for centroiding. Options: com, gauss1d, gauss2d
 gauss_frame          100              # (mgmc method param) Range away from first centroid guess to include in centroiding map for gaussian widths. Options: 1 -> Max frame size.
-=======
-interp_method   linear      # Interpolate bad pixels. Options: None (if no interpolation should be performed), linear, nearest, cubic
-ctr_cutout_size 7           # Cutoff size all around the centroid after the coarse centroid calculation
-oneoverf_corr   median      # Options: None, meanerr, median
-oneoverf_dist   300         # How many pixels away from the centroid should be considered as background? (used for 1/f correction)
-skip_apphot_bg  True        # Skips the background subtraction during the aperture photometry step
-photap          80          # Size of photometry aperture in pixels
-skyin           90          # Inner sky annulus edge, in pixels
-skywidth        30          # Width of the sky annulus, in pixels
->>>>>>> 847822cb
 
 # Diagnostics
 isplots_S3           3           # Generate few (1), some (3), or many (5) figures (Options: 1 - 5)
