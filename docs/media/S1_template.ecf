--- conflicted
+++ resolved
@@ -36,28 +36,6 @@
 custom_bias         False
 superbias_file	    /path/to/custom/superbias/fits/file
 
-<<<<<<< HEAD
-#Saturation
-update_sat_flags    False   #Wheter to update the saturation flags more aggressively
-expand_prev_group   False   #Expand saturation flags to previous group
-dq_sat_mode         percentile # options: [percentile, min, defined]
-dq_sat_percentile   50      # percentile of the entire time series to use to define the saturation mask (50=median)
-dq_sat_columns	    [[0, 0], [0,0], [0,0], [0,0], [0,0]]  #for dq_sat_mode = defined, user defined saturated columns 
-
-#Background subtraction
-grouplevel_bg 		True
-ncpu				6
-bg_y1 				6
-bg_y2 				26
-bg_deg 				0 
-p3thresh			5
-verbose				True
-isplots_S1 			3
-nplots              5
-hide_plots          True
-
-#mask curved traces
-=======
 # Saturation
 update_sat_flags    False   # Wheter to update the saturation flags more aggressively
 expand_prev_group   False   # Expand saturation flags to previous group
@@ -78,16 +56,11 @@
 hide_plots          True
 
 # Mask curved traces
->>>>>>> 5c585fb4
 masktrace           True
 window_len          11
 expand_mask         8
 ignore_low          600
-<<<<<<< HEAD
-ignore_hi			None
-=======
 ignore_hi           None
->>>>>>> 5c585fb4
 
 # Manual reference pixel correction for NIRSpec PRISM
 refpix_corr         False
