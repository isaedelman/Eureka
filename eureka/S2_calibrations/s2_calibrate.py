--- conflicted
+++ resolved
@@ -243,12 +243,10 @@
         self.msa_flagging.skip = meta.skip_msa_flagging
         self.extract_2d.skip = meta.skip_extract_2d
         self.srctype.skip = meta.skip_srctype
-<<<<<<< HEAD
-        if meta.instrument != 'NIRISS':
-=======
+
         if hasattr(self, 'master_background'):
->>>>>>> 2c3527a7
             self.master_background.skip = meta.skip_master_background
+            
         self.wavecorr.skip = meta.skip_wavecorr
         self.flat_field.skip = meta.skip_flat_field
         self.straylight.skip = meta.skip_straylight
