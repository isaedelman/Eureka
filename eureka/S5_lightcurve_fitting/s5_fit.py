import numpy as np
import os
import time as time_pkg
from ..lib import manageevent as me
from ..lib import readECF
from ..lib import util, logedit
from ..lib.readEPF import Parameters, Parameter
from . import lightcurve as lc
from . import models as m


class MetaClass:
    """A class to hold Eureka! metadata."""
    def __init__(self):
        return


def fitlc(eventlabel, ecf_path=None, s4_meta=None):
    '''Fits 1D spectra with various models and fitters.

    Parameters
    ----------
    eventlabel : str
        The unique identifier for these data.
    ecf_path : str; optional
        The absolute or relative path to where ecfs are stored.
        Defaults to None which resolves to './'.
    s4_meta : eureka.lib.readECF.MetaClass; optional
        The metadata object from Eureka!'s S4 step (if running S4 and S5
        sequentially). Defaults to None.

    Returns
    -------
    meta : eureka.lib.readECF.MetaClass
        The metadata object with attributes added by S5.

    Notes
    -----
    History:

    - November 12-December 15, 2021 Megan Mansfield
        Original version
    - December 17-20, 2021 Megan Mansfield
        Connecting S5 to S4 outputs
    - December 17-20, 2021 Taylor Bell
        Increasing connectedness of S5 and S4
    - January 7-22, 2022 Megan Mansfield
        Adding ability to do a single shared fit across all channels
    - January - February, 2022 Eva-Maria Ahrer
        Adding GP functionality
    '''
    print("\nStarting Stage 5: Light Curve Fitting\n")

    # Load Eureka! control file and store values in Event object
    ecffile = 'S5_' + eventlabel + '.ecf'
    meta = readECF.MetaClass(ecf_path, ecffile)
    meta.eventlabel = eventlabel

    if s4_meta is None:
        # Locate the old MetaClass savefile, and load new ECF into
        # that old MetaClass
        s4_meta, meta.inputdir, meta.inputdir_raw = \
            me.findevent(meta, 'S4', allowFail=False)
    else:
        # Running these stages sequentially, so can safely assume
        # the path hasn't changed
        meta.inputdir = s4_meta.outputdir
        meta.inputdir_raw = meta.inputdir[len(meta.topdir):]

    meta = me.mergeevents(meta, s4_meta)

    if not meta.allapers:
        # The user indicated in the ecf that they only want to consider one
        # aperture in which case the code will consider only the one which
        # made s4_meta. Alternatively, if S4 was run without allapers, S5
        # will already only consider that one
        meta.spec_hw_range = [meta.spec_hw, ]
        meta.bg_hw_range = [meta.bg_hw, ]

    if meta.testing_S5:
        # Only fit a single channel while testing unless doing a shared fit,
        # then do two
        chanrng = 1
    else:
        chanrng = meta.nspecchan

    # Create directories for Stage 5 outputs
    meta.run_s5 = None
    for spec_hw_val in meta.spec_hw_range:
        for bg_hw_val in meta.bg_hw_range:
            meta.run_s5 = util.makedirectory(meta, 'S5', meta.run_s5,
                                             ap=spec_hw_val, bg=bg_hw_val)

    for spec_hw_val in meta.spec_hw_range:
        for bg_hw_val in meta.bg_hw_range:

            t0 = time_pkg.time()

            meta.spec_hw = spec_hw_val
            meta.bg_hw = bg_hw_val

            # Load in the S4 metadata used for this particular aperture pair
            meta = load_specific_s4_meta_info(meta)

            # Get the directory for Stage 5 processing outputs
            meta.outputdir = util.pathdirectory(meta, 'S5', meta.run_s5,
                                                ap=spec_hw_val, bg=bg_hw_val)

            # Copy existing S4 log file and resume log
            meta.s5_logname = meta.outputdir + 'S5_' + meta.eventlabel + ".log"
            log = logedit.Logedit(meta.s5_logname, read=meta.s4_logname)
            log.writelog(f"Input directory: {meta.inputdir}")
            log.writelog(f"Output directory: {meta.outputdir}")

            # Copy ECF
            log.writelog('Copying S5 control file', mute=(not meta.verbose))
            meta.copy_ecf()

            # Set the intial fitting parameters
<<<<<<< HEAD
            params = Parameters(ecf_path, meta.fit_par)
            meta.sharedp = False
            meta.whitep = False
=======
            params = Parameters(meta.folder, meta.fit_par)
            # Copy EPF
            log.writelog('Copying S5 parameter control file',
                         mute=(not meta.verbose))
            params.write(meta.outputdir)
            sharedp = False
>>>>>>> d9d9471a
            for arg, val in params.dict.items():
                if 'shared' in val:
                    meta.sharedp = True
                if 'white' in val:
                    meta.whitep = True

            if meta.sharedp and meta.testing_S5:
                chanrng = min([2, meta.nspecchan])

            # Subtract off the user provided time value to avoid floating
            # point precision problems when fitting for values like t0
            offset = params.time_offset.value
            time = meta.time - offset
            if offset != 0:
                time_units = meta.time_units+f' - {offset}'
            else:
                time_units = meta.time_units

<<<<<<< HEAD
            # If any of the parameters' ptypes are set to 'white', enforce a Gaussian prior based on a white-light light curve fit
            if meta.whitep:
                #Make a long list of parameters for each channel
                longparamlist, paramtitles = make_longparamlist(meta, params, 1)

                log.writelog("\nStarting Fit of White-light Light Curve\n")

                # Get the flux and error measurements for the current channel
                flux = meta.lcdata_white[0,:]
                flux_err = meta.lcerr_white[0,:]

                # Normalize flux and uncertainties to avoid large flux values (FINDME: replace when constant offset is implemented)
                flux_err = flux_err/flux.mean()
                flux = flux/flux.mean()

                meta, params = fit_channel(meta, time, flux, 0, flux_err, eventlabel,
                                           params, log, longparamlist, time_units, paramtitles, 1, True)

                # Save results
                log.writelog('Saving results', mute=(not meta.verbose))
                me.saveevent(meta, meta.outputdir + 'S5_' + meta.eventlabel + "_white_Meta_Save", save=[])

            #Make a long list of parameters for each channel
            longparamlist, paramtitles = make_longparamlist(meta, params, chanrng)

            # Now fit the multi-wavelength light curves
            if meta.sharedp:
                log.writelog("\nStarting Shared Fit of {} Channels\n".format(chanrng))
=======
            if sharedp:
                # Make a long list of parameters for each channel
                longparamlist, paramtitles = make_longparamlist(meta, params,
                                                                chanrng)

                log.writelog(f"\nStarting Shared Fit of {chanrng} Channels\n")
>>>>>>> d9d9471a

                flux = np.ma.masked_array([])
                flux_err = np.ma.masked_array([])
                for channel in range(chanrng):
<<<<<<< HEAD
                    flux = np.ma.append(flux,meta.lcdata[channel,:] / np.ma.mean(meta.lcdata[channel,:]))
                    flux_err = np.ma.append(flux_err,meta.lcerr[channel,:] / np.ma.mean(meta.lcdata[channel,:]))

                meta, params = fit_channel(meta,time,flux,0,flux_err,eventlabel,params,log,longparamlist,time_units,paramtitles,chanrng)
=======
                    flux = np.ma.append(flux,
                                        (meta.lcdata[channel, :] /
                                         np.ma.mean(meta.lcdata[channel, :])))
                    flux_err = \
                        np.ma.append(flux_err,
                                     (meta.lcerr[channel, :] /
                                      np.ma.mean(meta.lcdata[channel, :])))

                meta = fit_channel(meta, time, flux, 0, flux_err, eventlabel,
                                   sharedp, params, log, longparamlist,
                                   time_units, paramtitles, chanrng)
>>>>>>> d9d9471a

                # Save results
                log.writelog('Saving results')
                me.saveevent(meta, (meta.outputdir+'S5_'+meta.eventlabel +
                                    "_Meta_Save"), save=[])
            else:
                for channel in range(chanrng):
<<<<<<< HEAD
                    log.writelog("\nStarting Channel {} of {}\n".format(channel+1, chanrng))
=======
                    # Make a long list of parameters for each channel
                    longparamlist, paramtitles = make_longparamlist(meta,
                                                                    params,
                                                                    chanrng)

                    log.writelog(f"\nStarting Channel {channel+1} of "
                                 f"{chanrng}\n")
>>>>>>> d9d9471a

                    # Get the flux and error measurements for
                    # the current channel
                    flux = meta.lcdata[channel, :]
                    flux_err = meta.lcerr[channel, :]

                    # Normalize flux and uncertainties to avoid large
                    # flux values
                    flux_err = flux_err/flux.mean()
                    flux = flux/flux.mean()

<<<<<<< HEAD
                    meta, params = fit_channel(meta,time,flux,channel,flux_err,eventlabel,params,log,longparamlist,time_units,paramtitles,chanrng)
=======
                    meta = fit_channel(meta, time, flux, channel, flux_err,
                                       eventlabel, sharedp, params, log,
                                       longparamlist, time_units, paramtitles,
                                       chanrng)
>>>>>>> d9d9471a

                    # Save results
                    log.writelog('Saving results', mute=(not meta.verbose))
                    me.saveevent(meta, (meta.outputdir+'S5_'+meta.eventlabel +
                                        "_Meta_Save"), save=[])

            # Calculate total time
            total = (time_pkg.time() - t0) / 60.
            log.writelog('\nTotal time (min): ' + str(np.round(total, 2)))

            log.closelog()

    return meta

<<<<<<< HEAD
def fit_channel(meta,time,flux,chan,flux_err,eventlabel,params,log,longparamlist,time_units,paramtitles,chanrng,white=False):
    # Load the relevant values into the LightCurve model object
    lc_model = lc.LightCurve(time, flux, chan, chanrng, log, longparamlist, unc=flux_err, time_units=time_units, name=eventlabel, share=meta.sharedp, white=white)
=======

def fit_channel(meta, time, flux, chan, flux_err, eventlabel, sharedp, params,
                log, longparamlist, time_units, paramtitles, chanrng):
    """Run a fit for one channel or perform a shared fit.

    Parameters
    ----------
    meta : eureka.lib.readECF.MetaClass
        The metadata object.
    time : ndarray
        The time array.
    flux : ndarray
        The flux array.
    chan : int
        The current channel number.
    flux_err : ndarray
        The uncertainty on each data point.
    eventlabel : str
        The unique identifier for this analysis.
    sharedp : bool
        Whether or not this is a shared fit.
    params : eureka.lib.readEPF.Parameters
        The Parameters object containing the fitted parameters
        and their priors.
    log : logedit.Logedit
        The current log in which to output messages from this current stage.
    longparamlist : list
        The long list of all parameters relevant to this fit.
    time_units : str
        The units of the time array.
    paramtitles : list
        The names of the fitted parameters.
    chanrng : int
        The number of fitted channels.

    Returns
    -------
    meta : eureka.lib.readECF.MetaClass
        The updated metadata object.
    """
    # Load the relevant values into the LightCurve model object
    lc_model = lc.LightCurve(time, flux, chan, chanrng, log, longparamlist,
                             unc=flux_err, time_units=time_units,
                             name=eventlabel, share=sharedp)
>>>>>>> d9d9471a

    if hasattr(meta, 'testing_model') and meta.testing_model:
        # FINDME: Use this area to add systematics into the data
        # when testing new systematics models. In this case, I'm
        # introducing an exponential ramp to test m.ExpRampModel().
        log.writelog('***Adding exponential ramp systematic to light curve***')
        fakeramp = m.ExpRampModel(parameters=params, name='ramp', fmt='r--',
                                  log=log,
                                  longparamlist=lc_model.longparamlist,
                                  nchan=lc_model.nchannel_fitted,
                                  paramtitles=paramtitles)
        fakeramp.coeffs = (np.array([-1, 40, -3, 0, 0, 0]).reshape(1, -1)
                           * np.ones(lc_model.nchannel_fitted))
        flux *= fakeramp.eval(time=time)
        lc_model.flux = flux

    # Make the astrophysical and detector models
    modellist = []
    if 'batman_tr' in meta.run_myfuncs:
        t_transit = m.BatmanTransitModel(parameters=params, name='transit',
                                         fmt='r--', log=log,
                                         longparamlist=lc_model.longparamlist,
                                         nchan=lc_model.nchannel_fitted,
                                         paramtitles=paramtitles)
        modellist.append(t_transit)
    if 'batman_ecl' in meta.run_myfuncs:
        t_eclipse = m.BatmanEclipseModel(parameters=params, name='eclipse',
                                         fmt='r--', log=log,
                                         longparamlist=lc_model.longparamlist,
                                         nchan=lc_model.nchannel_fitted,
                                         paramtitles=paramtitles)
        modellist.append(t_eclipse)
    if 'sinusoid_pc' in meta.run_myfuncs:
        model_names = np.array([model.name for model in modellist])
        t_model = None
        e_model = None
        # Nest any transit and/or eclipse models inside of the
        # phase curve model
        if 'transit' in model_names:
            t_model = modellist.pop(np.where(model_names == 'transit')[0][0])
            model_names = np.array([model.name for model in modellist])
        if'eclipse' in model_names:
            e_model = modellist.pop(np.where(model_names == 'eclipse')[0][0])
            model_names = np.array([model.name for model in modellist])
        t_phase = \
            m.SinusoidPhaseCurveModel(parameters=params, name='phasecurve',
                                      fmt='r--', log=log,
                                      longparamlist=lc_model.longparamlist,
                                      nchan=lc_model.nchannel_fitted,
                                      paramtitles=paramtitles,
                                      transit_model=t_model,
                                      eclipse_model=e_model)
        modellist.append(t_phase)
    if 'polynomial' in meta.run_myfuncs:
        t_polynom = m.PolynomialModel(parameters=params, name='polynom',
                                      fmt='r--', log=log,
                                      longparamlist=lc_model.longparamlist,
                                      nchan=lc_model.nchannel_fitted,
                                      paramtitles=paramtitles)
        modellist.append(t_polynom)
    if 'expramp' in meta.run_myfuncs:
        t_ramp = m.ExpRampModel(parameters=params, name='ramp', fmt='r--',
                                log=log,
                                longparamlist=lc_model.longparamlist,
                                nchan=lc_model.nchannel_fitted,
                                paramtitles=paramtitles)
        modellist.append(t_ramp)
    if 'GP' in meta.run_myfuncs:
        t_GP = m.GPModel(meta.kernel_class, meta.kernel_inputs, lc_model,
                         parameters=params, name='GP', fmt='r--', log=log,
                         gp_code=meta.GP_package,
                         longparamlist=lc_model.longparamlist,
                         nchan=lc_model.nchannel_fitted,
                         paramtitles=paramtitles)
        modellist.append(t_GP)
    model = m.CompositeModel(modellist, nchan=lc_model.nchannel_fitted)

    # Fit the models using one or more fitters
    log.writelog("=========================")
    if 'lsq' in meta.fit_method:
        log.writelog("Starting lsq fit.")
        model.fitter = 'lsq'
        lc_model.fit(model, meta, log, fitter='lsq')
        log.writelog("Completed lsq fit.")
        log.writelog("-------------------------")
    if 'emcee' in meta.fit_method:
        log.writelog("Starting emcee fit.")
        model.fitter = 'emcee'
        lc_model.fit(model, meta, log, fitter='emcee')
        log.writelog("Completed emcee fit.")
        log.writelog("-------------------------")
    if 'dynesty' in meta.fit_method:
        log.writelog("Starting dynesty fit.")
        model.fitter = 'dynesty'
        lc_model.fit(model, meta, log, fitter='dynesty')
        log.writelog("Completed dynesty fit.")
        log.writelog("-------------------------")
    if 'lmfit' in meta.fit_method:
        log.writelog("Starting lmfit fit.")
        model.fitter = 'lmfit'
        lc_model.fit(model, meta, log, fitter='lmfit')
        log.writelog("Completed lmfit fit.")
        log.writelog("-------------------------")
    log.writelog("=========================")

    # Plot the results from the fit(s)
    if meta.isplots_S5 >= 1:
        lc_model.plot(meta)

    if white:
        if 'dynesty' in meta.fit_method:
            # Update the params to the values and uncertainties from this white-light light curve fit
            best_model = None
            for model in lc_model.results:
                if model.fitter=='dynesty':
                    best_model = model
            if best_model is None:
                raise AssertionError('Unable to find the dynesty fitter results')
            for key in params.params:
                if getattr(params, key).ptype == 'white':
                    value = getattr(best_model.components[0].parameters, key).value
                    ptype = 'free'
                    priorpar1 = value
                    priorpar2 = best_model.errs[key]
                    prior = 'N'
                    par = [value, ptype, priorpar1, priorpar2, prior]
                    print(getattr(params, key).values, par)
                    setattr(params, key, par)
        elif 'emcee' in meta.fit_method:
            # Update the params to the values and uncertainties from this white-light light curve fit
            best_model = None
            for model in lc_model.results:
                if model.fitter=='emcee':
                    best_model = model
            if best_model is None:
                raise AssertionError('Unable to find the emcee fitter results')
            for key in params.params:
                if getattr(params, key).ptype == 'white':
                    value = getattr(best_model.components[0].parameters, key).value
                    ptype = 'free'
                    priorpar1 = value
                    priorpar2 = best_model.errs[key]
                    prior = 'N'
                    par = [value, ptype, priorpar1, priorpar2, prior]
                    print(getattr(params, key).values, par)
                    setattr(params, key, par)
        elif 'lsq' in meta.fit_method:
            best_model = None
            for model in lc_model.results:
                if model.fitter=='lsq':
                    best_model = model
            if best_model is None:
                raise AssertionError('Unable to find the lsq fitter results')
            # Update the params to the values from this white-light light curve fit
            for key in params.params:
                if getattr(params, key).ptype == 'white':
                    value = getattr(best_model.components[0].parameters, key).value
                    ptype = 'fixed'
                    priorpar1 = None
                    priorpar2 = None
                    prior = None
                    par = [value, ptype, priorpar1, priorpar2, prior]
                    print(getattr(params, key).values, par)
                    setattr(params, key, par)

    return meta, params


def make_longparamlist(meta, params, chanrng):
    """Make a long list of all relevant parameters.

    Parameters
    ----------
    meta : eureka.lib.readECF.MetaClass
        The current metadata object.
    params : eureka.lib.readEPF.Parameters
        The Parameters object containing the fitted parameters
        and their priors.
    chanrng : int
        The number of fitted channels.

    Returns
    -------
    longparamlist : list
        The long list of all parameters relevant to this fit.
    paramtitles : list
        The names of the fitted parameters.
    """
    if meta.sharedp:
        nspecchan = chanrng
    else:
        nspecchan = 1

    longparamlist = [[] for i in range(nspecchan)]
    tlist = list(params.dict.keys())
    for param in tlist:
        if 'free' in params.dict[param]:
            longparamlist[0].append(param)
            for c in np.arange(nspecchan-1):
                title = param+'_'+str(c+1)
                params.__setattr__(title, params.dict[param])
                longparamlist[c+1].append(title)
        elif 'shared' in params.dict[param]:
            for c in np.arange(nspecchan):
                longparamlist[c].append(param)
        else:
            for c in np.arange(nspecchan):
                longparamlist[c].append(param)
    paramtitles = longparamlist[0]

    return longparamlist, paramtitles


def load_specific_s4_meta_info(meta):
    """Load the specific S4 MetaClass object used to make this aperture pair.

    Parameters
    ----------
    meta : eureka.lib.readECF.MetaClass
        The current metadata object.

    Returns
    -------
    eureka.lib.readECF.MetaClass
        The current metadata object with values from the old MetaClass.
    """
    inputdir = os.sep.join(meta.inputdir.split(os.sep)[:-2]) + os.sep
    # Get directory containing S4 outputs for this aperture pair
    inputdir += f'ap{meta.spec_hw}_bg{meta.bg_hw}'+os.sep
    # Locate the old MetaClass savefile, and load new ECF into
    # that old MetaClass
    meta.inputdir = inputdir
    s4_meta, meta.inputdir, meta.inputdir_raw = \
        me.findevent(meta, 'S4', allowFail=False)
    # Merge S5 meta into old S4 meta
    meta = me.mergeevents(meta, s4_meta)

    return meta<|MERGE_RESOLUTION|>--- conflicted
+++ resolved
@@ -4,7 +4,7 @@
 from ..lib import manageevent as me
 from ..lib import readECF
 from ..lib import util, logedit
-from ..lib.readEPF import Parameters, Parameter
+from ..lib.readEPF import Parameters
 from . import lightcurve as lc
 from . import models as m
 
@@ -117,18 +117,13 @@
             meta.copy_ecf()
 
             # Set the intial fitting parameters
-<<<<<<< HEAD
-            params = Parameters(ecf_path, meta.fit_par)
-            meta.sharedp = False
-            meta.whitep = False
-=======
             params = Parameters(meta.folder, meta.fit_par)
             # Copy EPF
             log.writelog('Copying S5 parameter control file',
                          mute=(not meta.verbose))
             params.write(meta.outputdir)
-            sharedp = False
->>>>>>> d9d9471a
+            meta.sharedp = False
+            meta.whitep = False
             for arg, val in params.dict.items():
                 if 'shared' in val:
                     meta.sharedp = True
@@ -147,53 +142,45 @@
             else:
                 time_units = meta.time_units
 
-<<<<<<< HEAD
-            # If any of the parameters' ptypes are set to 'white', enforce a Gaussian prior based on a white-light light curve fit
+            # If any of the parameters' ptypes are set to 'white', enforce a
+            # Gaussian prior based on a white-light light curve fit
             if meta.whitep:
-                #Make a long list of parameters for each channel
-                longparamlist, paramtitles = make_longparamlist(meta, params, 1)
+                # Make a long list of parameters for each channel
+                longparamlist, paramtitles = make_longparamlist(meta, params,
+                                                                1)
 
                 log.writelog("\nStarting Fit of White-light Light Curve\n")
 
                 # Get the flux and error measurements for the current channel
-                flux = meta.lcdata_white[0,:]
-                flux_err = meta.lcerr_white[0,:]
-
-                # Normalize flux and uncertainties to avoid large flux values (FINDME: replace when constant offset is implemented)
+                flux = meta.lcdata_white[0, :]
+                flux_err = meta.lcerr_white[0, :]
+
+                # Normalize flux and uncertainties to avoid large flux values
+                # FINDME: replace when constant offset is implemented
                 flux_err = flux_err/flux.mean()
                 flux = flux/flux.mean()
 
-                meta, params = fit_channel(meta, time, flux, 0, flux_err, eventlabel,
-                                           params, log, longparamlist, time_units, paramtitles, 1, True)
+                meta, params = fit_channel(meta, time, flux, 0, flux_err,
+                                           eventlabel, params, log,
+                                           longparamlist, time_units,
+                                           paramtitles, 1, True)
 
                 # Save results
                 log.writelog('Saving results', mute=(not meta.verbose))
-                me.saveevent(meta, meta.outputdir + 'S5_' + meta.eventlabel + "_white_Meta_Save", save=[])
-
-            #Make a long list of parameters for each channel
-            longparamlist, paramtitles = make_longparamlist(meta, params, chanrng)
+                me.saveevent(meta, meta.outputdir+'S5_'+meta.eventlabel +
+                             "_white_Meta_Save", save=[])
+
+            # Make a long list of parameters for each channel
+            longparamlist, paramtitles = make_longparamlist(meta, params,
+                                                            chanrng)
 
             # Now fit the multi-wavelength light curves
             if meta.sharedp:
-                log.writelog("\nStarting Shared Fit of {} Channels\n".format(chanrng))
-=======
-            if sharedp:
-                # Make a long list of parameters for each channel
-                longparamlist, paramtitles = make_longparamlist(meta, params,
-                                                                chanrng)
-
                 log.writelog(f"\nStarting Shared Fit of {chanrng} Channels\n")
->>>>>>> d9d9471a
 
                 flux = np.ma.masked_array([])
                 flux_err = np.ma.masked_array([])
                 for channel in range(chanrng):
-<<<<<<< HEAD
-                    flux = np.ma.append(flux,meta.lcdata[channel,:] / np.ma.mean(meta.lcdata[channel,:]))
-                    flux_err = np.ma.append(flux_err,meta.lcerr[channel,:] / np.ma.mean(meta.lcdata[channel,:]))
-
-                meta, params = fit_channel(meta,time,flux,0,flux_err,eventlabel,params,log,longparamlist,time_units,paramtitles,chanrng)
-=======
                     flux = np.ma.append(flux,
                                         (meta.lcdata[channel, :] /
                                          np.ma.mean(meta.lcdata[channel, :])))
@@ -202,10 +189,10 @@
                                      (meta.lcerr[channel, :] /
                                       np.ma.mean(meta.lcdata[channel, :])))
 
-                meta = fit_channel(meta, time, flux, 0, flux_err, eventlabel,
-                                   sharedp, params, log, longparamlist,
-                                   time_units, paramtitles, chanrng)
->>>>>>> d9d9471a
+                meta, params = fit_channel(meta, time, flux, 0, flux_err,
+                                           eventlabel, params, log,
+                                           longparamlist, time_units,
+                                           paramtitles, chanrng)
 
                 # Save results
                 log.writelog('Saving results')
@@ -213,17 +200,8 @@
                                     "_Meta_Save"), save=[])
             else:
                 for channel in range(chanrng):
-<<<<<<< HEAD
-                    log.writelog("\nStarting Channel {} of {}\n".format(channel+1, chanrng))
-=======
-                    # Make a long list of parameters for each channel
-                    longparamlist, paramtitles = make_longparamlist(meta,
-                                                                    params,
-                                                                    chanrng)
-
                     log.writelog(f"\nStarting Channel {channel+1} of "
                                  f"{chanrng}\n")
->>>>>>> d9d9471a
 
                     # Get the flux and error measurements for
                     # the current channel
@@ -235,14 +213,10 @@
                     flux_err = flux_err/flux.mean()
                     flux = flux/flux.mean()
 
-<<<<<<< HEAD
-                    meta, params = fit_channel(meta,time,flux,channel,flux_err,eventlabel,params,log,longparamlist,time_units,paramtitles,chanrng)
-=======
-                    meta = fit_channel(meta, time, flux, channel, flux_err,
-                                       eventlabel, sharedp, params, log,
-                                       longparamlist, time_units, paramtitles,
-                                       chanrng)
->>>>>>> d9d9471a
+                    meta, params = fit_channel(meta, time, flux, channel,
+                                               flux_err, eventlabel, params,
+                                               log, longparamlist, time_units,
+                                               paramtitles, chanrng)
 
                     # Save results
                     log.writelog('Saving results', mute=(not meta.verbose))
@@ -257,14 +231,10 @@
 
     return meta
 
-<<<<<<< HEAD
-def fit_channel(meta,time,flux,chan,flux_err,eventlabel,params,log,longparamlist,time_units,paramtitles,chanrng,white=False):
-    # Load the relevant values into the LightCurve model object
-    lc_model = lc.LightCurve(time, flux, chan, chanrng, log, longparamlist, unc=flux_err, time_units=time_units, name=eventlabel, share=meta.sharedp, white=white)
-=======
-
-def fit_channel(meta, time, flux, chan, flux_err, eventlabel, sharedp, params,
-                log, longparamlist, time_units, paramtitles, chanrng):
+
+def fit_channel(meta, time, flux, chan, flux_err, eventlabel, params,
+                log, longparamlist, time_units, paramtitles, chanrng,
+                white=False):
     """Run a fit for one channel or perform a shared fit.
 
     Parameters
@@ -281,8 +251,6 @@
         The uncertainty on each data point.
     eventlabel : str
         The unique identifier for this analysis.
-    sharedp : bool
-        Whether or not this is a shared fit.
     params : eureka.lib.readEPF.Parameters
         The Parameters object containing the fitted parameters
         and their priors.
@@ -296,6 +264,8 @@
         The names of the fitted parameters.
     chanrng : int
         The number of fitted channels.
+    white : bool; optional
+        Is this a white-light fit? Defaults to False.
 
     Returns
     -------
@@ -305,8 +275,8 @@
     # Load the relevant values into the LightCurve model object
     lc_model = lc.LightCurve(time, flux, chan, chanrng, log, longparamlist,
                              unc=flux_err, time_units=time_units,
-                             name=eventlabel, share=sharedp)
->>>>>>> d9d9471a
+                             name=eventlabel, share=meta.sharedp,
+                             white=white)
 
     if hasattr(meta, 'testing_model') and meta.testing_model:
         # FINDME: Use this area to add systematics into the data
@@ -418,16 +388,19 @@
 
     if white:
         if 'dynesty' in meta.fit_method:
-            # Update the params to the values and uncertainties from this white-light light curve fit
+            # Update the params to the values and uncertainties from
+            # this white-light light curve fit
             best_model = None
             for model in lc_model.results:
-                if model.fitter=='dynesty':
+                if model.fitter == 'dynesty':
                     best_model = model
             if best_model is None:
-                raise AssertionError('Unable to find the dynesty fitter results')
+                raise AssertionError('Unable to find the dynesty fitter '
+                                     'results')
             for key in params.params:
                 if getattr(params, key).ptype == 'white':
-                    value = getattr(best_model.components[0].parameters, key).value
+                    value = getattr(best_model.components[0].parameters,
+                                    key).value
                     ptype = 'free'
                     priorpar1 = value
                     priorpar2 = best_model.errs[key]
@@ -436,16 +409,18 @@
                     print(getattr(params, key).values, par)
                     setattr(params, key, par)
         elif 'emcee' in meta.fit_method:
-            # Update the params to the values and uncertainties from this white-light light curve fit
+            # Update the params to the values and uncertainties from
+            # this white-light light curve fit
             best_model = None
             for model in lc_model.results:
-                if model.fitter=='emcee':
+                if model.fitter == 'emcee':
                     best_model = model
             if best_model is None:
                 raise AssertionError('Unable to find the emcee fitter results')
             for key in params.params:
                 if getattr(params, key).ptype == 'white':
-                    value = getattr(best_model.components[0].parameters, key).value
+                    value = getattr(best_model.components[0].parameters,
+                                    key).value
                     ptype = 'free'
                     priorpar1 = value
                     priorpar2 = best_model.errs[key]
@@ -456,14 +431,16 @@
         elif 'lsq' in meta.fit_method:
             best_model = None
             for model in lc_model.results:
-                if model.fitter=='lsq':
+                if model.fitter == 'lsq':
                     best_model = model
             if best_model is None:
                 raise AssertionError('Unable to find the lsq fitter results')
-            # Update the params to the values from this white-light light curve fit
+            # Update the params to the values from this white-light light
+            # curve fit
             for key in params.params:
                 if getattr(params, key).ptype == 'white':
-                    value = getattr(best_model.components[0].parameters, key).value
+                    value = getattr(best_model.components[0].parameters,
+                                    key).value
                     ptype = 'fixed'
                     priorpar1 = None
                     priorpar2 = None
