import numpy as np
from scipy.stats import norm
import pdb
from copy import deepcopy

def ln_like(theta, lc, model, freenames):
    """Compute the log-likelihood.

    Parameters
    ----------
    theta: ndarray
        The current estimate of the fitted parameters
    lc: eureka.S5_lightcurve_fitting.lightcurve.LightCurve
        The lightcurve data object
    model: eureka.S5_lightcurve_fitting.models.CompositeModel
        The composite model to fit
    freenames: iterable
        The names of the fitted parameters.

    Returns
    -------
    ln_like_val: ndarray
        The log-likelihood value at the position theta.

    Notes
    -----
    History:

    - December 29-30, 2021 Taylor Bell
        Moved code to separate file, added documentation.
    - January 22, 2022 Megan Mansfield
        Adding ability to do a single shared fit across all channels
    """

    model.update(theta, freenames)
    model_lc = model.eval()
<<<<<<< HEAD
    residuals = (lc.flux - model_lc)
    ln_like_val = (-0.5 * (np.sum((residuals / lc.unc) ** 2+ np.log(2.0 * np.pi * (lc.unc) ** 2))))
=======
    residuals = (lc.flux - model_lc) #/ lc.unc
    if "scatter_ppm" in freenames:
        ind = np.where(freenames=="scatter_ppm")
        lc.unc_fit = theta[ind]*1e-6
    else:
        lc.unc_fit = deepcopy(lc.unc)
    ln_like_val = (-0.5 * (np.sum((residuals / lc.unc_fit) ** 2+ np.log(2.0 * np.pi * (lc.unc_fit) ** 2))))
    if len(ilow[0]) + len(ihi[0]) > 0:
        ln_like_val = -np.inf
>>>>>>> e8624851
    return ln_like_val

def lnprior(theta, prior1, prior2, priortype):
    """Compute the log-prior.

    Parameters
    ----------
    theta: ndarray
        The current estimate of the fitted parameters
    prior1: ndarray
        The lower-bound for uniform/log uniform priors, or mean for normal priors.
    prior2: ndarray
        The upper-bound for uniform/log uniform priors, or std. dev. for normal priors.
    priortype: ndarray
        Keywords indicating the type of prior for each free parameter.

    Returns
    -------
    lnprior_prob: ndarray
        The log-prior probability value at the position theta.

    Notes
    -----
    History:

    - December 29-30, 2021 Taylor Bell
        Moved code to separate file, added documentation.
    - February 23-25, 2022 Megan Mansfield
        Added log-uniform and Gaussian priors.
    """
    lnprior_prob = 0.
    n = len(theta)
    for i in range(n):
        if priortype[i]=='U':
            if np.logical_or(theta[i] < prior1[i], theta[i] > prior2[i]):
                lnprior_prob += - np.inf
        elif priortype[i]=='N':
            lnprior_prob -= 0.5*(np.sum(((theta[i] - prior1[i])/prior2[i])**2 + np.log(2.0*np.pi*(prior2[i])**2)))
        elif priortype[i]=='LU':
            if np.logical_or(np.log(theta[i]) < prior1[i], np.log(theta[i]) > prior2[i]):
                lnprior_prob += - np.inf
        else:
            raise ValueError("PriorType must be 'U', 'LU', or 'N'")
    return lnprior_prob

def lnprob(theta, lc, model, prior1, prior2, priortype, freenames):
    """Compute the log-probability.

    Parameters
    ----------
    theta: ndarray
        The current estimate of the fitted parameters
    lc: eureka.S5_lightcurve_fitting.lightcurve.LightCurve
        The lightcurve data object
    model: eureka.S5_lightcurve_fitting.models.CompositeModel
        The composite model to fit
    prior1: ndarray
        The lower-bound for uniform/log uniform priors, or mean for normal priors.
    prior2: ndarray
        The upper-bound for uniform/log uniform priors, or std. dev. for normal priors.
    priortype: ndarray
        Keywords indicating the type of prior for each free parameter.
    freenames:
        The names of the fitted parameters.

    Returns
    -------
    ln_prob_val: ndarray
        The log-probability value at the position theta.

    Notes
    -----
    History:

    - December 29-30, 2021 Taylor Bell
        Moved code to separate file, added documentation.
    - February 23-25, 2022 Megan Mansfield
        Added log-uniform and Gaussian priors.
    """
    ln_like_val = ln_like(theta, lc, model, freenames)
    lp = lnprior(theta, prior1, prior2, priortype)
    lnprob = ln_like_val + lp
    if not np.isfinite(lnprob):
        lnprob = -np.inf
    return lnprob

def transform_uniform(x, a, b):
    return a + (b - a) * x

def transform_log_uniform(x, a, b):
    return a*(b/a)**x

def transform_normal(x, mu, sigma):
    return norm.ppf(x, loc=mu, scale=sigma)

def ptform(theta, prior1, prior2, priortype):
    """Compute the prior transform for nested sampling.

    Parameters
    ----------
    theta: ndarray
        The current estimate of the fitted parameters
    prior1: ndarray
        The lower-bound for uniform/log uniform priors, or mean for normal priors.
    prior2: ndarray
        The upper-bound for uniform/log uniform priors, or std. dev. for normal priors.
    priortype: ndarray
        Keywords indicating the type of prior for each free parameter.
    freenames:
        The names of the fitted parameters.

    Returns
    -------
    p: ndarray
        The prior transform.

    Notes
    -----
    History:

    - February 23-25, 2022 Megan Mansfield
        Added log-uniform and Gaussian priors.    
    """
    p = np.zeros_like(theta)
    n = len(theta)
    for i in range(n):
        if priortype[i]=='U':
            p[i] = transform_uniform(theta[i], prior1[i], prior2[i])
        elif priortype[i]=='LU':
            p[i] = transform_log_uniform(theta[i], prior1[i], prior2[i])
        elif priortype[i]=='N':
            p[i] = transform_normal(theta[i], prior1[i], prior2[i])
        else:
            raise ValueError("PriorType must be 'U', 'LU', or 'N'")
    return p

def computeRedChiSq(lc, model, meta, freenames):
    """Compute the reduced chi-squared value.

    Parameters
    ----------
    lc: eureka.S5_lightcurve_fitting.lightcurve.LightCurve
        The lightcurve data object
    model: eureka.S5_lightcurve_fitting.models.CompositeModel
        The composite model to fit
    meta: MetaObject
        The metadata object.
    freenames: iterable
        The names of the fitted parameters.

    Returns
    -------
    chi2red: float
        The reduced chi-squared value.

    Notes
    -----
    History:

    - December 29-30, 2021 Taylor Bell
        Moved code to separate file, added documentation.
    """
    model_lc = model.eval()
    residuals = (lc.flux - model_lc) #/ lc.unc
    chi2 = np.sum((residuals / lc.unc_fit) ** 2)
    chi2red = chi2 / (len(lc.flux) - len(freenames))

    if meta.run_verbose:
        print('Reduced Chi-squared: ', chi2red)

    return chi2red

def computeRMS(data, maxnbins=None, binstep=1, isrmserr=False):
    """Compute the root-mean-squared and standard error of data for various bin sizes.

    Parameters
    ----------
    data: ndarray
        The residuals after fitting.
    maxnbins: int, optional
        The maximum number of bins. Use None to default to 10 points per bin.
    binstep: int, optional
        Bin step size.
    isrmserr: bool
        True if return rmserr, else False.

    Returns
    -------
    rms: ndarray
        The RMS for each bin size.
    stderr: ndarray
        The standard error for each bin size.
    binsz: ndarray
        The different bin sizes.
    rmserr: ndarray, optional
        The uncertainty in the RMS.

    Notes
    -----
    History:

    - December 29-30, 2021 Taylor Bell
        Moved code to separate file, added documentation.
    """
    # bin data into multiple bin sizes
    npts = data.size
    if maxnbins is None:
        maxnbins = npts / 10.
    binsz = np.arange(1, maxnbins + binstep, step=binstep, dtype=int)
    nbins = np.zeros(binsz.size, dtype=int)
    rms = np.zeros(binsz.size)
    rmserr = np.zeros(binsz.size)
    for i in range(binsz.size):
        nbins[i] = int(np.floor(data.size / binsz[i]))
        bindata = np.ma.zeros(nbins[i], dtype=float)
        # bin data
        # ADDED INTEGER CONVERSION, mh 01/21/12
        for j in range(nbins[i]):
            bindata[j] = np.ma.mean(data[j * binsz[i]:(j + 1) * binsz[i]])
        # get rms
        rms[i] = np.sqrt(np.ma.mean(bindata ** 2))
        rmserr[i] = rms[i] / np.sqrt(2. * nbins[i])
    # expected for white noise (WINN 2008, PONT 2006)
    stderr = (np.ma.std(data) / np.sqrt(binsz)) * np.sqrt(nbins / (nbins - 1.))
    if isrmserr is True:
        return rms, stderr, binsz, rmserr
    else:
        return rms, stderr, binsz<|MERGE_RESOLUTION|>--- conflicted
+++ resolved
@@ -34,20 +34,13 @@
 
     model.update(theta, freenames)
     model_lc = model.eval()
-<<<<<<< HEAD
     residuals = (lc.flux - model_lc)
-    ln_like_val = (-0.5 * (np.sum((residuals / lc.unc) ** 2+ np.log(2.0 * np.pi * (lc.unc) ** 2))))
-=======
-    residuals = (lc.flux - model_lc) #/ lc.unc
     if "scatter_ppm" in freenames:
         ind = np.where(freenames=="scatter_ppm")
         lc.unc_fit = theta[ind]*1e-6
     else:
         lc.unc_fit = deepcopy(lc.unc)
     ln_like_val = (-0.5 * (np.sum((residuals / lc.unc_fit) ** 2+ np.log(2.0 * np.pi * (lc.unc_fit) ** 2))))
-    if len(ilow[0]) + len(ihi[0]) > 0:
-        ln_like_val = -np.inf
->>>>>>> e8624851
     return ln_like_val
 
 def lnprior(theta, prior1, prior2, priortype):
