import numpy as np
import pandas as pd
import copy
from io import StringIO
import os
import sys
import h5py
import time as time_pkg

from scipy.optimize import minimize
import lmfit
import emcee

from dynesty import NestedSampler
from dynesty.utils import resample_equal

from .likelihood import computeRedChiSq, lnprob, ln_like, ptform
from . import plots_s5 as plots
from ..lib import astropytable

from multiprocessing import Pool

<<<<<<< HEAD
from astropy import table

=======
>>>>>>> 1a9900e6

def lsqfitter(lc, model, meta, log, calling_function='lsq', **kwargs):
    """Perform least-squares fit.

    Parameters
    ----------
    lc : eureka.S5_lightcurve_fitting.lightcurve.LightCurve
        The lightcurve data object.
    model : eureka.S5_lightcurve_fitting.models.CompositeModel
        The composite model to fit.
    meta : eureka.lib.readECF.MetaClass
        The metadata object.
    log : logedit.Logedit
        The open log in which notes from this step can be added.
    calling_function : str
        The fitter that is being run (e.g. may be 'emcee' if running lsqfitter
        to initialize emcee walkers). Defailts to 'lsq'.
    **kwargs : dict
        Arbitrary keyword arguments.

    Returns
    -------
    best_model : eureka.S5_lightcurve_fitting.models.CompositeModel
        The composite model after fitting

    Notes
    -----
    History:

    - December 29-30, 2021 Taylor Bell
        Updated documentation and arguments. Reduced repeated code.
        Also saving covariance matrix for later estimation of sampler
        step size.
    - January 7-22, 2022 Megan Mansfield
        Adding ability to do a single shared fit across all channels
    - February 28-March 1, 2022 Caroline Piaulet
        Adding scatter_ppm parameter
    - Mar 13-Apr 18, 2022 Caroline Piaulet
         Record an astropy table for param values
         Save transmission spectrum (commented out)
    """
    # Group the different variable types
    freenames, freepars, prior1, prior2, priortype, indep_vars = \
        group_variables(model)
    if hasattr(meta, 'old_fitparams') and meta.old_fitparams is not None:
        freepars = load_old_fitparams(meta, log, lc.channel, freenames)

    start_lnprob = lnprob(freepars, lc, model, prior1, prior2, priortype,
                          freenames)
    log.writelog(f'Starting lnprob: {start_lnprob}', mute=(not meta.verbose))

    def neg_lnprob(theta, lc, model, prior1, prior2, priortype, freenames):
        return -lnprob(theta, lc, model, prior1, prior2, priortype, freenames)
    global lsq_t0
    lsq_t0 = time_pkg.time()

    def callback_full(theta, lc, model, prior1, prior2, priortype, freenames):
        global lsq_t0
        if (time_pkg.time()-lsq_t0) > 0.5:
            lsq_t0 = time_pkg.time()
            print('Current lnprob = ', lnprob(theta, lc, model, prior1, prior2,
                                              priortype, freenames), end='\r')

    def callback(theta):
        return callback_full(theta, lc, model, prior1, prior2, priortype,
                             freenames)

    if not hasattr(meta, 'lsq_method'):
        log.writelog('No lsq optimization method specified - using Nelder-Mead'
                     ' by default.')
        meta.lsq_method = 'Nelder-Mead'
    if not hasattr(meta, 'lsq_tol'):
        log.writelog('No lsq tolerance specified - using 1e-6 by default.')
        meta.lsq_tol = 1e-6
    if not hasattr(meta, 'lsq_maxiter'):
        meta.lsq_maxiter = None
    results = minimize(neg_lnprob, freepars,
                       args=(lc, model, prior1, prior2, priortype, freenames),
                       method=meta.lsq_method, tol=meta.lsq_tol,
                       options={'maxiter': meta.lsq_maxiter},
                       callback=callback)

    log.writelog("\nVerbose lsq results: {}\n".format(results),
                 mute=(not meta.verbose))
    if not meta.verbose:
        log.writelog("Success?: {}".format(results.success))
        log.writelog(results.message)

    # Get the best fit params
    fit_params = results.x
    
    # Create table of results
    t_results = table.Table([freenames, fit_params], 
                            names=("Parameter", "Mean")  ) 

    model.update(fit_params, freenames)
    if "scatter_ppm" in freenames:
        ind = [i for i in np.arange(len(freenames))
               if freenames[i][0:11] == "scatter_ppm"]
        for chan in range(len(ind)):
            lc.unc_fit[chan*lc.time.size:(chan+1)*lc.time.size] = \
                fit_params[ind[chan]] * 1e-6
    elif "scatter_mult" in freenames:
        ind = [i for i in np.arange(len(freenames))
               if freenames[i][0:12] == "scatter_mult"]
        if not hasattr(lc, 'unc_fit'):
            lc.unc_fit = copy.copy(lc.unc)
        for chan in range(len(ind)):
            lc.unc_fit[chan*lc.time.size:(chan+1)*lc.time.size] = \
                (fit_params[ind[chan]] *
                 lc.unc[chan*lc.time.size:(chan+1)*lc.time.size])

    # Save the fit ASAP
    # save_fit(meta, lc, model, calling_function, t_results, freenames, spec_table=t_spec)
    save_fit(meta, lc, model, calling_function, t_results, freenames)

    end_lnprob = lnprob(fit_params, lc, model, prior1, prior2, priortype,
                        freenames)
    log.writelog(f'Ending lnprob: {end_lnprob}', mute=(not meta.verbose))

    # Compute reduced chi-squared
    chi2red = computeRedChiSq(lc, log, model, meta, freenames)

    print('\nLSQ RESULTS:')
    for i in range(len(freenames)):
        if 'scatter_mult' in freenames[i]:
            chan = freenames[i].split('_')[-1]
            if chan.isnumeric():
                chan = int(chan)
            else:
                chan = 0
            scatter_ppm = (fit_params[i] *
                           np.ma.median(lc.unc[chan*lc.time.size:
                                               (chan+1)*lc.time.size]) * 1e6)
            log.writelog(f'{freenames[i]}: {fit_params[i]}; {scatter_ppm} ppm')
        else:
            log.writelog(f'{freenames[i]}: {fit_params[i]}')
    log.writelog('')

    # Plot fit
    if meta.isplots_S5 >= 1:
        plots.plot_fit(lc, model, meta, fitter=calling_function)

    # Plot GP fit + components
    if model.GP and meta.isplots_S5 >= 1:
        plots.plot_GP_components(lc, model, meta, fitter=calling_function)

    # Plot Allan plot
    if meta.isplots_S5 >= 3 and calling_function == 'lsq':
        # This plot is only really useful if you're actually using the
        # lsq fitter, otherwise don't make it
        plots.plot_rms(lc, model, meta, fitter=calling_function)

    # Plot residuals distribution
    if meta.isplots_S5 >= 3 and calling_function == 'lsq':
        plots.plot_res_distr(lc, model, meta, fitter=calling_function)

    # Make a new model instance
    best_model = copy.copy(model)
    best_model.components[0].update(fit_params, freenames)

    # Save the covariance matrix in case it's needed to estimate step size
    # for a sampler
    # FINDME:
    # Commented out for now because op.least_squares() doesn't provide
    # covariance matrix
    # Need to compute using Jacobian matrix instead (hess_inv = (J.T J)^{-1})
    # model_lc = model.eval()
    # if results[1] is not None:
    #     residuals = (lc.flux - model_lc)
    #     cov_mat = results[1]*np.var(residuals)
    # else:
    #     # Sometimes lsq will fail to converge and will return a None
    #     # covariance matrix
    #     cov_mat = None
    cov_mat = None
    best_model.__setattr__('cov_mat', cov_mat)

    best_model.__setattr__('chi2red', chi2red)
    best_model.__setattr__('fit_params', fit_params)

    return best_model


def demcfitter(lc, model, meta, log, **kwargs):
    """Perform sampling using Differential Evolution Markov Chain.

    This is an empty placeholder function to be filled later.

    Parameters
    ----------
    lc : eureka.S5_lightcurve_fitting.lightcurve.LightCurve
        The lightcurve data object.
    model : eureka.S5_lightcurve_fitting.models.CompositeModel
        The composite model to fit.
    meta : eureka.lib.readECF.MetaClass
        The metadata object.
    log : logedit.Logedit
        The open log in which notes from this step can be added.
    **kwargs : dict
        Arbitrary keyword arguments.

    Returns
    -------
    best_model : eureka.S5_lightcurve_fitting.models.CompositeModel
        The composite model after fitting

    Notes
    -----
    History:

    - December 29, 2021 Taylor Bell
        Updated documentation and arguments
    """
    best_model = None
    return best_model


def emceefitter(lc, model, meta, log, **kwargs):
    """Perform sampling using emcee.

    Parameters
    ----------
    lc : eureka.S5_lightcurve_fitting.lightcurve.LightCurve
        The lightcurve data object
    model : eureka.S5_lightcurve_fitting.models.CompositeModel
        The composite model to fit
    meta : eureka.lib.readECF.MetaClass
        The metadata object
    log : logedit.Logedit
        The open log in which notes from this step can be added.
    **kwargs : dict
        Arbitrary keyword arguments.

    Returns
    -------
    best_model : eureka.S5_lightcurve_fitting.models.CompositeModel
        The composite model after fitting

    Notes
    -----
    History:

    - December 29, 2021 Taylor Bell
        Updated documentation. Reduced repeated code.
    - January 7-22, 2022 Megan Mansfield
        Adding ability to do a single shared fit across all channels
    - February 23-25, 2022 Megan Mansfield
        Added log-uniform and Gaussian priors.
    - February 28-March 1, 2022 Caroline Piaulet
        Adding scatter_ppm parameter. Added statements to avoid some initial
        state issues.
<<<<<<< HEAD
    - Mar 13-Apr 18, 2022 Caroline Piaulet
         Record an astropy table for mean, median, percentiles, +/- 1 sigma, all params
         Save transmission spectrum (commented out)
=======
>>>>>>> 1a9900e6
    """
    # Group the different variable types
    freenames, freepars, prior1, prior2, priortype, indep_vars = \
        group_variables(model)
    if hasattr(meta, 'old_fitparams') and meta.old_fitparams is not None:
        freepars = load_old_fitparams(meta, log, lc.channel, freenames)
    ndim = len(freenames)

    if hasattr(meta, 'old_chain') and meta.old_chain is not None:
        pos, nwalkers = start_from_oldchain_emcee(meta, log, ndim, lc.channel,
                                                  freenames)
    else:
        if not hasattr(meta, 'lsq_first') or meta.lsq_first:
            # Only call lsq fitter first if asked or lsq_first option wasn't
            # passed (allowing backwards compatibility)
            log.writelog('\nCalling lsqfitter first...')
            # RUN LEAST SQUARES
            lsq_sol = lsqfitter(lc, model, meta, log,
                                calling_function='emcee_lsq', **kwargs)

            freepars = lsq_sol.fit_params

            # SCALE UNCERTAINTIES WITH REDUCED CHI2
            if meta.rescale_err:
                lc.unc *= np.sqrt(lsq_sol.chi2red)
        else:
            lsq_sol = None
        pos, nwalkers = initialize_emcee_walkers(meta, log, ndim, lsq_sol,
                                                 freepars, prior1, prior2,
                                                 priortype)

    start_lnprob = lnprob(np.median(pos, axis=0), lc, model, prior1, prior2,
                          priortype, freenames)
    log.writelog(f'Starting lnprob: {start_lnprob}', mute=(not meta.verbose))

    # Initialize tread pool
    if hasattr(meta, 'ncpu') and meta.ncpu > 1:
        pool = Pool(meta.ncpu)
    else:
        meta.ncpu = 1
        pool = None

    # Run emcee burn-in
    sampler = emcee.EnsembleSampler(nwalkers, ndim, lnprob,
                                    args=(lc, model, prior1, prior2,
                                          priortype, freenames),
                                    pool=pool)
    log.writelog('Running emcee burn-in...')
    sampler.run_mcmc(pos, meta.run_nsteps, progress=True)
    # state = sampler.run_mcmc(pos, meta.run_nsteps, progress=True)
    # # Log some details about the burn-in phase
    # acceptance_fraction = np.mean(sampler.acceptance_fraction)
    # log.writelog(f"Mean acceptance fraction: {acceptance_fraction:.3f}",
    #              mute=(not meta.verbose))
    # try:
    # autocorr = sampler.get_autocorr_time()
    #     log.writelog(f"Mean autocorrelation time: {autocorr:.3f} steps",
    #                  mute=(not meta.verbose))
    # except:
    #     log.writelog("Error: Unable to estimate the autocorrelation time!",
    #                  mute=(not meta.verbose))
    # mid_lnprob = lnprob(np.median(sampler.get_chain()[-1], axis=0), lc,
    #                     model, prior1, prior2, priortype, freenames)
    # log.writelog(f'Intermediate lnprob: {mid_lnprob}',
    #              mute=(not meta.verbose))
    # if meta.isplots_S5 >= 3:
    #     plots.plot_chain(sampler.get_chain(), lc, meta, freenames,
    #                      fitter='emcee', burnin=True)
    # # Reset the sampler and do the production run
    # log.writelog('Running emcee production run...')
    # sampler.reset()
    # sampler.run_mcmc(state, meta.run_nsteps-meta.run_nburn, progress=True)
    # samples = sampler.get_chain(flat=True)

    samples = sampler.get_chain(flat=True, discard=meta.run_nburn)
    if meta.ncpu > 1:
        # Close the thread pool
        pool.close()
        pool.join()

    # Record median + percentiles
    q = np.percentile(samples, [16, 50, 84], axis=0)
    fit_params = q[1] # median
    mean_params = np.mean(samples, axis=0)

    # Create table of results
    t_results = table.Table([freenames, mean_params, q[0]-q[1],q[2]-q[1],q[0],fit_params, q[2]], 
                            names=("Parameter", "Mean", "-1sigma", "+1sigma", "16th", "50th", "84th"))

    upper_errs = q[2]-q[1]
    lower_errs = q[1]-q[0]
        
    model.update(fit_params, freenames)
    if "scatter_ppm" in freenames:
        ind = [i for i in np.arange(len(freenames))
               if freenames[i][0:11] == "scatter_ppm"]
        for chan in range(len(ind)):
            lc.unc_fit[chan*lc.time.size:(chan+1)*lc.time.size] = \
                fit_params[ind[chan]] * 1e-6
    elif "scatter_mult" in freenames:
        ind = [i for i in np.arange(len(freenames))
               if freenames[i][0:12] == "scatter_mult"]
        for chan in range(len(ind)):
            lc.unc_fit[chan*lc.time.size:(chan+1)*lc.time.size] = \
                fit_params[ind[chan]] * lc.unc[chan*lc.time.size:
                                               (chan+1)*lc.time.size]
    else:
        lc.unc_fit = lc.unc

    # Save the fit ASAP so plotting errors don't make you lose everything
<<<<<<< HEAD
    # save_fit(meta, lc, model, 'emcee', t_results, freenames, samples, spec_table=t_spec)
    save_fit(meta, lc, model, 'emcee', t_results, freenames, samples)

=======
    save_fit(meta, lc, model, 'emcee', fit_params, freenames, samples,
             upper_errs=upper_errs, lower_errs=lower_errs)
>>>>>>> 1a9900e6

    end_lnprob = lnprob(fit_params, lc, model, prior1, prior2, priortype,
                        freenames)
    log.writelog(f'Ending lnprob: {end_lnprob}', mute=(not meta.verbose))
    acceptance_fraction = np.mean(sampler.acceptance_fraction)
    log.writelog(f"Mean acceptance fraction: {acceptance_fraction:.3f}",
                 mute=(not meta.verbose))
    try:
        autocorr = sampler.get_autocorr_time()
        log.writelog(f"Mean autocorrelation time: {autocorr:.3f} steps",
                     mute=(not meta.verbose))
    except:
        # FINDME: Need to only catch the expected exception
        log.writelog("WARNING: Unable to estimate the autocorrelation time!",
                     mute=(not meta.verbose))

    # Compute reduced chi-squared
    chi2red = computeRedChiSq(lc, log, model, meta, freenames)

    log.writelog('\nEMCEE RESULTS:')
    for i in range(ndim):
        if 'scatter_mult' in freenames[i]:
            chan = freenames[i].split('_')[-1]
            if chan.isnumeric():
                chan = int(chan)
            else:
                chan = 0
            scatter_ppm = (1e6 * fit_params[i] *
                           np.ma.median(lc.unc[chan*lc.time.size:
                                               (chan+1)*lc.time.size]))
            scatter_ppm_upper = (1e6 * upper_errs[i] *
                                 np.ma.median(lc.unc[chan*lc.time.size:
                                                     (chan+1)*lc.time.size]))
            scatter_ppm_lower = (1e6 * lower_errs[i] *
                                 np.ma.median(lc.unc[chan*lc.time.size:
                                                     (chan+1)*lc.time.size]))
            log.writelog(f'{freenames[i]}: {fit_params[i]} (+{upper_errs[i]},'
                         f' -{lower_errs[i]}); {scatter_ppm} '
                         f'(+{scatter_ppm_upper}, -{scatter_ppm_lower}) ppm')
        else:
            log.writelog(f'{freenames[i]}: {fit_params[i]} (+{upper_errs[i]},'
                         f' -{lower_errs[i]})')
    log.writelog('')

    # Plot fit
    if meta.isplots_S5 >= 1:
        plots.plot_fit(lc, model, meta, fitter='emcee')

    # Plot GP fit + components
    if model.GP and meta.isplots_S5 >= 1:
        plots.plot_GP_components(lc, model, meta, fitter='emcee')

    # Plot chain evolution
    if meta.isplots_S5 >= 3:
        plots.plot_chain(sampler.get_chain(), lc, meta, freenames,
                         fitter='emcee', burnin=True, nburn=meta.run_nburn)
        plots.plot_chain(sampler.get_chain(discard=meta.run_nburn), lc, meta,
                         freenames, fitter='emcee', burnin=False)

    # Plot Allan plot
    if meta.isplots_S5 >= 3:
        plots.plot_rms(lc, model, meta, fitter='emcee')

    # Plot residuals distribution
    if meta.isplots_S5 >= 3:
        plots.plot_res_distr(lc, model, meta, fitter='emcee')

    if meta.isplots_S5 >= 5:
        plots.plot_corner(samples, lc, meta, freenames, fitter='emcee')

    # Make a new model instance
    best_model = copy.copy(model)
    best_model.components[0].update(fit_params, freenames)
    best_model.__setattr__('chi2red', chi2red)
    best_model.__setattr__('fit_params', fit_params)

    return best_model


def start_from_oldchain_emcee(meta, log, ndim, channel, freenames):
    """Restart emcee using the ending point of an old chain.

    Parameters
    ----------
    meta : eureka.lib.readECF.MetaClass
        The meta data object.
    log : logedit.Logedit
        The open log in which notes from this step can be added.
    ndim : int
        The number of fitted parameters.
    channel : int
        The channel number.
    freenames : list
        The names of the fitted parameters.

    Returns
    -------
    pos : ndarray
        The starting positions for all walkers.
    nwalkers : int
        The number of walkers (may differ from the requested number
        if unable to get all walkers within the priors).

    Raises
    ------
    AssertionError
        The old chain is not compatible with the current fit.
    AssertionError
        Unable to get enough walkers within the prior range.
    """
    if meta.sharedp:
        channel_key = 'shared'
    else:
        channel_key = f'ch{channel}'

    foldername = os.path.join(meta.topdir, *meta.old_chain.split(os.sep))
    fname = f'S5_emcee_fitparams_{channel_key}.csv'
    fitted_values = pd.read_csv(os.path.join(foldername, fname),
                                escapechar='#', skipinitialspace=True)
    full_keys = np.array(fitted_values.keys())
    # Remove the " " from the start of the first key
    full_keys[0] = full_keys[0][1:]

    if np.all(full_keys != freenames):
        message = ('Old chain does not have the same fitted parameters and '
                   'cannot be used to initialize the new fit.\n'
                   'The old chain included:\n['+','.join(full_keys)+']\n'
                   'The new chain included:\n['+','.join(freenames)+']')
        log.writelog(message, mute=True)
        raise AssertionError(message)

    fname = f'S5_emcee_samples_{channel_key}'
    # Load HDF5 files
    full_fname = os.path.join(foldername, fname)+'.h5'
    with h5py.File(full_fname, 'r') as hf:
        samples = hf['samples'][:]
    log.writelog(f'Old chain path: {full_fname}')

    # Initialize the walkers using samples from the old chain
    nwalkers = meta.run_nwalkers
    pos = samples[-nwalkers:]
    walkers_used = nwalkers

    # Make sure that no walkers are starting in the same place as
    # they would then exactly follow each other
    repeat_pos = np.where([np.any(np.all(pos[i] == np.delete(pos, i, axis=0),
                                         axis=1))
                           for i in range(pos.shape[0])])[0]
    while (len(repeat_pos) > 0 and
           samples.shape[0] > (walkers_used+len(repeat_pos))):
        pos[repeat_pos] = samples[:-walkers_used][-len(repeat_pos):]
        walkers_used += len(repeat_pos)
        repeat_pos = np.where([np.any(np.all(pos[i] ==
                                             np.delete(pos, i, axis=0),
                                             axis=1))
                               for i in range(pos.shape[0])])[0]

    # If unable to initialize all walkers in unique starting locations,
    # use fewer walkers unless there'd be fewer walkers than dimensions
    if len(repeat_pos) > 0 and (nwalkers-len(repeat_pos) > ndim):
        pos = np.delete(pos, repeat_pos, axis=0)
        nwalkers = pos.shape[0]
        log.writelog(f'Warning: Unable to initialize all walkers at different '
                     f'positions using old chain!\nUsing {nwalkers} walkers '
                     f'instead of the initially requested {meta.run_nwalkers} '
                     f'walkers')
    elif len(repeat_pos) > 0:
        message = (f'Error: Unable to initialize all walkers at different '
                   f'positions using old chain!\nUsing {nwalkers} walkers '
                   f'instead of the initially requested {meta.run_nwalkers} '
                   f'walkers is not permitted as there are {ndim} fitted '
                   f'parameters')
        log.writelog(message, mute=True)
        raise AssertionError(message)

    return pos, nwalkers


def initialize_emcee_walkers(meta, log, ndim, lsq_sol, freepars, prior1,
                             prior2, priortype):
    """Initialize emcee walker starting positions

    Parameters
    ----------
    meta : eureka.lib.readECF.MetaClass
        The meta data object.
    log : logedit.Logedit
        The open log in which notes from this step can be added.
    ndim : int
        The number of fitted parameters.
    lsq_sol : The results from the lsqfitter.
        The results from the lsqfitter.
    freepars : list
        The names of the fitted parameters.
    prior1 : list
        The list of prior1 values.
    prior2 : list
        The list of prior2 values.
    priortype : list
        The types of each prior (to determine meaning of prior1 and prior2).

    Returns
    -------
    pos : ndarray
        The starting position of all walkers.
    nwalkers : int
        The number of walkers (may differ from the requested number
        if unable to get all walkers within the priors).

    Raises
    ------
    AssertionError
        Failed to initialize any walkers within the priors
    AssertionError
        Failed to initialize enough walkers within the priors
    """
    u = np.where(priortype == 'U')[0]
    lu = np.where(priortype == 'LU')[0]
    n = np.where(priortype == 'N')[0]
    if lsq_sol is not None and lsq_sol.cov_mat is not None:
        step_size = np.diag(lsq_sol.cov_mat)
        if np.any(step_size == 0.):
            ind_zero_u = np.where(step_size[u] == 0.)[0]
            ind_zero_lu = np.where(step_size[lu] == 0.)[0]
            ind_zero_n = np.where(step_size[n] == 0.)[0]
            step_size[u][ind_zero_u] = (0.001*(prior2[u][ind_zero_u] -
                                               prior1[u][ind_zero_u]))
            step_size[lu][ind_zero_lu] = (0.001 *
                                          (np.exp(prior2[lu][ind_zero_lu]) -
                                           np.exp(prior1[lu][ind_zero_lu])))
            step_size[n][ind_zero_n] = 0.1*prior2[n][ind_zero_n]
    else:
        # Sometimes the lsq fitter won't converge and will give None as
        # the covariance matrix. In that case, we need to establish the
        # step size in another way. Using a fractional step compared to
        # the prior range can work best for precisely known values like
        # t0 and period
        log.writelog('No covariance matrix from LSQ - falling back on a step '
                     'size based on the prior range')
        step_size = np.ones(ndim)
        step_size[u] = 0.001*(prior2[u] - prior1[u])
        step_size[lu] = 0.001*(np.exp(prior2[lu]) - np.exp(prior1[lu]))
        step_size[n] = 0.1*prior2[n]
    nwalkers = meta.run_nwalkers

    # make it robust to lsq hitting the upper or lower bound of the param space
    ind_max = np.where(freepars[u] - prior2[u] == 0.)[0]
    ind_min = np.where(freepars[u] - prior1[u] == 0.)[0]
    ind_max_LU = np.where(np.log(freepars[lu]) - prior2[lu] == 0.)[0]
    ind_min_LU = np.where(np.log(freepars[lu]) - prior1[lu] == 0.)[0]
    pmid = (prior2+prior1)/2.
<<<<<<< HEAD
    if len(ind_max)>0 or len(ind_max_LU)>0:
        log.writelog('Warning: >=1 params hit the upper bound in the lsq fit. Setting to the middle of the interval.')
        freepars[priortype=='U'][ind_max] = pmid[priortype=='U'][ind_max]
        freepars[priortype=='LU'][ind_max_LU] = (np.exp(prior2[priortype=='LU'][ind_max_LU])+np.exp(prior1[priortype=='LU'][ind_max_LU]))/2.
    if len(ind_min)>0 or len(ind_min_LU)>0:
        log.writelog('Warning: >=1 params hit the lower bound in the lsq fit. Setting to the middle of the interval.')
        freepars[priortype=='U'][ind_min] = pmid[priortype=='U'][ind_min]
        freepars[priortype=='LU'][ind_min_LU] = (np.exp(prior2[priortype=='LU'][ind_min_LU])+np.exp(prior1[priortype=='LU'][ind_min_LU]))/2.

    
=======
    if len(ind_max) > 0 or len(ind_max_LU) > 0:
        log.writelog('Warning: >=1 params hit the upper bound in the lsq fit. '
                     'Setting to the middle of the interval.')
        freepars[u][ind_max] = pmid[u][ind_max]
        freepars[lu][ind_max_LU] = (np.exp(prior2[lu][ind_max_LU]) +
                                    np.exp(prior1[lu][ind_max_LU]))/2.
    if len(ind_min) > 0 or len(ind_min_LU) > 0:
        log.writelog('Warning: >=1 params hit the lower bound in the lsq fit. '
                     'Setting to the middle of the interval.')
        freepars[u][ind_min] = pmid[u][ind_min]
        freepars[lu][ind_min_LU] = (np.exp(prior2[lu][ind_min_LU]) +
                                    np.exp(prior1[lu][ind_min_LU]))/2.

>>>>>>> 1a9900e6
    # Generate the walker positions
    pos = np.array([freepars + step_size*np.random.randn(ndim)
                    for i in range(nwalkers)])

    # Make sure the walker positions obey the priors
    in_range = np.array([((prior1[u] <= ii).all() and (ii <= prior2[u]).all())
                         for ii in pos[:, u]])
    in_range2 = np.array([((prior1[lu] <= np.log(ii)).all() and
                           (np.log(ii) <= prior2[lu]).all())
                          for ii in pos[:, lu]])
    if not np.all(in_range) or not np.all(in_range2):
        log.writelog('Not all walkers were initialized within the priors, '
                     'using a smaller proposal distribution')
        pos = pos[in_range]
        # Make sure the step size is well within the limits
        uniform_step = np.abs(np.append((prior2-freepars).reshape(-1, 1)/10,
                                        (freepars-prior1).reshape(-1, 1)/10,
                                        axis=1))
        step_size_options = np.append(step_size.reshape(-1, 1), uniform_step,
                                      axis=1)
        if len(lu) != 0:
            step_size_options[lu, 1] = np.abs((np.exp(prior2[lu]) -
                                               freepars[lu]).reshape(-1, 1)/10)
            step_size_options[lu, 2] = np.abs((np.exp(prior1[lu]) -
                                               freepars[lu]).reshape(-1, 1)/10)
        if len(n) != 0:
            step_size_options[n, 1:] = step_size_options[n, 0].reshape(-1, 1)
        step_size = np.min(step_size_options, axis=1)
        if pos.shape[0] == 0:
            remove_zeroth = True
            new_nwalkers = nwalkers-len(pos)
            pos = np.zeros((1, ndim))
        else:
            remove_zeroth = False
            new_nwalkers = nwalkers-len(pos)
        pos = np.append(pos, np.array([freepars +
                                       step_size*np.random.randn(ndim)
                                       for i in range(new_nwalkers)
                                       ]).reshape(-1, ndim), axis=0)
        if remove_zeroth:
            pos = pos[1:]
        in_range = np.array([((prior1[u] <= ii).all() and
                              (ii <= prior2[u]).all())
                             for ii in pos[:, u]])
        in_range2 = np.array([((prior1[lu] <= np.log(ii)).all() and
                               (np.log(ii) <= prior2[lu]).all())
                              for ii in pos[:, lu]])
    if not np.any(in_range) and not np.any(in_range2):
        raise AssertionError('Failed to initialize any walkers within the set '
                             'bounds for all parameters!\n'
                             'Check your stating position, decrease your step '
                             'size, or increase the bounds on your parameters')
    elif not np.all(in_range) or not np.all(in_range2):
        old_nwalkers = nwalkers
        pos = pos[in_range+in_range2]
        nwalkers = pos.shape[0]
        if nwalkers > ndim:
            log.writelog(f'Warning: Failed to initialize all walkers within '
                         f'the set bounds for all parameters!\nUsing '
                         f'{nwalkers} walkers instead of the initially '
                         f'requested {old_nwalkers} walkers')
        else:
            message = (f'Error: Failed to initialize all walkers within the '
                       f'set bounds for all parameters!\nUsing '
                       f'{nwalkers} walkers instead of the initially requested'
                       f' {old_nwalkers} walkers is not permitted as there are'
                       f' {ndim} fitted parameters')
            log.writelog(message, mute=True)
            raise AssertionError(message)
    return pos, nwalkers


def dynestyfitter(lc, model, meta, log, **kwargs):
    """Perform sampling using dynesty.

    Parameters
    ----------
    lc : eureka.S5_lightcurve_fitting.lightcurve.LightCurve
        The lightcurve data object.
    model : eureka.S5_lightcurve_fitting.models.CompositeModel
        The composite model to fit.
    meta : eureka.lib.readECF.MetaClass
        The metadata object.
    log : logedit.Logedit
        The open log in which notes from this step can be added.
    **kwargs : dict
        Arbitrary keyword arguments.

    Returns
    -------
    best_model : eureka.S5_lightcurve_fitting.models.CompositeModel
        The composite model after fitting

    Notes
    -----
    History:

    - December 29, 2021 Taylor Bell
        Updated documentation. Reduced repeated code.
    - January 7-22, 2022 Megan Mansfield
        Adding ability to do a single shared fit across all channels
    - February 23-25, 2022 Megan Mansfield
        Added log-uniform and Gaussian priors.
    - February 28-March 1, 2022 Caroline Piaulet
<<<<<<< HEAD
        Adding scatter_ppm parameter. 
    - Mar 13-Apr 18, 2022 Caroline Piaulet
         Record an astropy table for mean, median, percentiles, +/- 1 sigma, all params
         Save transmission spectrum (commented out)
=======
        Adding scatter_ppm parameter.
>>>>>>> 1a9900e6
    """
    # Group the different variable types
    freenames, freepars, prior1, prior2, priortype, indep_vars = \
        group_variables(model)
    if hasattr(meta, 'old_fitparams') and meta.old_fitparams is not None:
        freepars = load_old_fitparams(meta, log, lc.channel, freenames)

    # DYNESTY
    nlive = meta.run_nlive  # number of live points
    bound = meta.run_bound  # use MutliNest algorithm for bounds
    ndims = len(freepars)  # two parameters
    sample = meta.run_sample  # uniform sampling
    tol = meta.run_tol  # the stopping criterion

    start_lnprob = lnprob(freepars, lc, model, prior1, prior2, priortype,
                          freenames)
    log.writelog(f'Starting lnprob: {start_lnprob}', mute=(not meta.verbose))

    # START DYNESTY
    l_args = [lc, model, freenames]

    log.writelog('Running dynesty...')

    min_nlive = int(np.ceil(ndims*(ndims+1)//2))
    if nlive < min_nlive:
        log.writelog(f'**** WARNING: You should set run_nlive to at least '
                     f'{min_nlive} ****')

    if hasattr(meta, 'ncpu') and meta.ncpu > 1:
        pool = Pool(meta.ncpu)
        queue_size = meta.ncpu
    else:
        meta.ncpu = 1
        pool = None
        queue_size = None
    sampler = NestedSampler(ln_like, ptform, ndims, pool=pool,
                            queue_size=queue_size, bound=bound, sample=sample,
                            nlive=nlive, logl_args=l_args,
                            ptform_args=[prior1, prior2, priortype])
    sampler.run_nested(dlogz=tol, print_progress=True)  # output progress bar
    res = sampler.results  # get results dictionary from sampler
    if meta.ncpu > 1:
        pool.close()
        pool.join()

    log.writelog('', mute=(not meta.verbose))
    # Need to temporarily redirect output since res.summar() prints rather
    # than returns a string
    old_stdout = sys.stdout
    sys.stdout = mystdout = StringIO()
    res.summary()
    sys.stdout = old_stdout
    log.writelog(mystdout.getvalue(), mute=(not meta.verbose))

    # get function that resamples from the nested samples to give sampler
    # with equal weight
    # draw posterior samples
    weights = np.exp(res['logwt'] - res['logz'][-1])
    samples = resample_equal(res.samples, weights)
    log.writelog('Number of posterior samples is {}'.format(len(samples)),
                 mute=(not meta.verbose))


    # Record median + percentiles
    q = np.percentile(samples, [16, 50, 84], axis=0)
    fit_params = q[1] # median
    mean_params = np.mean(samples, axis=0)
    
    # Create table of results
    t_results = table.Table([freenames, mean_params, q[0]-q[1],q[2]-q[1],q[0], fit_params, q[2]], 
                            names=("Parameter", "Mean", "-1sigma", "+1sigma", "16th", "50th", "84th"))
    
    upper_errs = q[2]-q[1]
    lower_errs = q[1]-q[0]

    model.update(fit_params, freenames)
    if "scatter_ppm" in freenames:
        ind = [i for i in np.arange(len(freenames))
               if freenames[i][0:11] == "scatter_ppm"]
        for chan in range(len(ind)):
            lc.unc_fit[chan*lc.time.size:(chan+1)*lc.time.size] = \
                fit_params[ind[chan]] * 1e-6
    elif "scatter_mult" in freenames:
        ind = [i for i in np.arange(len(freenames))
               if freenames[i][0:12] == "scatter_mult"]
        for chan in range(len(ind)):
            lc.unc_fit[chan*lc.time.size:(chan+1)*lc.time.size] = \
                (fit_params[ind[chan]] *
                 lc.unc[chan*lc.time.size:(chan+1)*lc.time.size])
    else:
        lc.unc_fit = lc.unc
    
    # Save the fit ASAP so plotting errors don't make you lose everything
<<<<<<< HEAD
    # save_fit(meta, lc, model, 'dynesty', t_results, freenames, samples, spec_table = t_spec)
    save_fit(meta, lc, model, 'dynesty', t_results, freenames, samples)
=======
    save_fit(meta, lc, model, 'dynesty', fit_params, freenames, samples,
             upper_errs=upper_errs, lower_errs=lower_errs)
>>>>>>> 1a9900e6

    end_lnprob = lnprob(fit_params, lc, model, prior1, prior2, priortype,
                        freenames)
    log.writelog(f'Ending lnprob: {end_lnprob}', mute=(not meta.verbose))

<<<<<<< HEAD

    # plot using corner.py
    if meta.isplots_S5 >= 5:
        plots.plot_corner(samples, lc, meta, freenames, fitter='dynesty')

    # Make a new model instance
    best_model = copy.copy(model)
    best_model.components[0].update(fit_params, freenames)

    #Plot GP fit + components
    if model.GP and meta.isplots_S5 >= 1:
        plots.plot_GP_components(lc, model, meta, fitter='dynesty')

    # Plot fit
    if meta.isplots_S5 >= 1:
        plots.plot_fit(lc, model, meta, fitter='dynesty')

=======
>>>>>>> 1a9900e6
    # Compute reduced chi-squared
    chi2red = computeRedChiSq(lc, log, model, meta, freenames)

    log.writelog('\nDYNESTY RESULTS:')
    for i in range(ndims):
        if 'scatter_mult' in freenames[i]:
            chan = freenames[i].split('_')[-1]
            if chan.isnumeric():
                chan = int(chan)
            else:
                chan = 0
            scatter_ppm = (1e6 * fit_params[i] *
                           np.ma.median(lc.unc[chan*lc.time.size:
                                               (chan+1)*lc.time.size]))
            scatter_ppm_upper = (1e6 * upper_errs[i] *
                                 np.ma.median(lc.unc[chan*lc.time.size:
                                                     (chan+1)*lc.time.size]))
            scatter_ppm_lower = (1e6 * lower_errs[i] *
                                 np.ma.median(lc.unc[chan*lc.time.size:
                                                     (chan+1)*lc.time.size]))
            log.writelog(f'{freenames[i]}: {fit_params[i]} (+{upper_errs[i]},'
                         f' -{lower_errs[i]}); {scatter_ppm} '
                         f'(+{scatter_ppm_upper}, -{scatter_ppm_lower}) ppm')
        else:
            log.writelog(f'{freenames[i]}: {fit_params[i]} (+{upper_errs[i]},'
                         f' -{lower_errs[i]})')
    log.writelog('')

    # Plot fit
    if meta.isplots_S5 >= 1:
        plots.plot_fit(lc, model, meta, fitter='dynesty')

    # Plot GP fit + components
    if model.GP and meta.isplots_S5 >= 1:
        plots.plot_GP_components(lc, model, meta, fitter='dynesty')

    # Plot Allan plot
    if meta.isplots_S5 >= 3:
        plots.plot_rms(lc, model, meta, fitter='dynesty')

    # Plot residuals distribution
    if meta.isplots_S5 >= 3:
        plots.plot_res_distr(lc, model, meta, fitter='dynesty')

    # plot using corner.py
    if meta.isplots_S5 >= 5:
        plots.plot_corner(samples, lc, meta, freenames, fitter='dynesty')

    # Make a new model instance
    best_model = copy.copy(model)
    best_model.components[0].update(fit_params, freenames)
    best_model.__setattr__('chi2red', chi2red)
    best_model.__setattr__('fit_params', fit_params)

    return best_model


def lmfitter(lc, model, meta, log, **kwargs):
    """Perform a fit using lmfit.

    Parameters
    ----------
    lc : eureka.S5_lightcurve_fitting.lightcurve.LightCurve
        The lightcurve data object.
    model : eureka.S5_lightcurve_fitting.models.CompositeModel
        The composite model to fit.
    meta : eureka.lib.readECF.MetaClass
        The metadata object.
    log : logedit.Logedit
        The open log in which notes from this step can be added.
    **kwargs : dict
        Arbitrary keyword arguments.

    Returns
    -------
    best_model : eureka.S5_lightcurve_fitting.models.CompositeModel
        The composite model after fitting

    Notes
    -----
    History:

    - December 29, 2021 Taylor Bell
        Updated documentation. Reduced repeated code.
    - February 28-March 1, 2022 Caroline Piaulet
<<<<<<< HEAD
        Adding scatter_ppm parameter. 
    - Mar 13-Apr 18, 2022 Caroline Piaulet
         Record an astropy table for parameter values
         Save transmission spectrum (commented out)
=======
        Adding scatter_ppm parameter.
>>>>>>> 1a9900e6
    """
    # TODO: Do something so that duplicate param names can all be handled
    # (e.g. two Polynomail models with c0). Perhaps append something to the
    # parameter name like c0_1 and c0_2?)

    # Group the different variable types
    param_list, freenames, indep_vars = group_variables_lmfit(model)

    # Add the time as an independent variable
    indep_vars['time'] = lc.time

    # Initialize lmfit Params object
    initialParams = lmfit.Parameters()
    # Insert parameters
    initialParams.add_many(*param_list)

    # Create the lmfit lightcurve model
    lcmodel = lmfit.Model(model.eval)
    lcmodel.independent_vars = indep_vars.keys()

    # Fit light curve model to the simulated data
    result = lcmodel.fit(lc.flux, weights=1/lc.unc, params=initialParams,
                         **indep_vars, **kwargs)

    # Get the best fit params
    fit_params = result.__dict__['params']
    # new_params = [(fit_params.get(i).name, fit_params.get(i).value,
    #                fit_params.get(i).vary, fit_params.get(i).min,
    #                fit_params.get(i).max) for i in fit_params]

    # Create table of results
    t_results = table.Table([freenames, fit_params], 
                            names=("Parameter", "Mean")  )  
    

    model.update(fit_params, freenames)
    if "scatter_ppm" in freenames:
        ind = [i for i in np.arange(len(freenames))
               if freenames[i][0:11] == "scatter_ppm"]
        for chan in range(len(ind)):
            lc.unc_fit[chan*lc.time.size:(chan+1)*lc.time.size] = \
                fit_params[ind[chan]] * 1e-6
    elif "scatter_mult" in freenames:
        ind = [i for i in np.arange(len(freenames))
               if freenames[i][0:12] == "scatter_mult"]
        for chan in range(len(ind)):
            lc.unc_fit[chan*lc.time.size:(chan+1)*lc.time.size] = \
                (fit_params[ind[chan]] *
                 lc.unc[chan*lc.time.size:(chan+1)*lc.time.size])
    else:
        lc.unc_fit = lc.unc

    # Save the fit ASAP
    # save_fit(meta, lc, model, 'lmfitter', t_results, freenames, spec_table=t_spec)
    save_fit(meta, lc, model, 'lmfitter', t_results, freenames)


    # Compute reduced chi-squared
    chi2red = computeRedChiSq(lc, log, model, meta, freenames)

    # Log results
    log.writelog(result.fit_report(), mute=(not meta.verbose))

    # Plot fit
    if meta.isplots_S5 >= 1:
        plots.plot_fit(lc, model, meta, fitter='lmfitter')

    # Plot GP fit + components
    if model.GP and meta.isplots_S5 >= 1:
        plots.plot_GP_components(lc, model, meta, fitter='lmfitter')

    # Plot Allan plot
    if meta.isplots_S5 >= 3:
        plots.plot_rms(lc, model, meta, fitter='lmfitter')

    # Plot residuals distribution
    if meta.isplots_S5 >= 3:
        plots.plot_res_distr(lc, model, meta, fitter='lmfitter')

    # Create new model with best fit parameters
    best_model = copy.copy(model)
    best_model.components[0].update(fit_params, freenames)
    best_model.__setattr__('chi2red', chi2red)
    best_model.__setattr__('fit_params', fit_params)

    return best_model


def group_variables(model):
    """Group variables into fitted and frozen.

    Parameters
    ----------
    model : eureka.S5_lightcurve_fitting.models.CompositeModel
        The composite model to fit

    Returns
    -------
    freenames : np.array
        The names of fitted variables.
    freepars : np.array
        The fitted variables.
    prior1 : np.array
        The lower bound for constrained variables with uniform/log uniform
        priors, or mean for constrained variables with Gaussian priors.
    prior2 : np.array
        The upper bound for constrained variables with uniform/log uniform
        priors, or mean for constrained variables with Gaussian priors.
    priortype : np.array
        Keywords indicating the type of prior for each free parameter.
    indep_vars : dict
        The frozen variables.

    Notes
    -----
    History:

    - December 29, 2021 Taylor Bell
        Moved code to separate function to reduce repeated code.
    - January 11, 2022 Megan Mansfield
        Added ability to have shared parameters
    - February 23-25, 2022 Megan Mansfield
        Added log-uniform and Gaussian priors.
    """
    all_params = []
    alreadylist = []
    for chan in np.arange(model.components[0].nchan):
        temp = model.components[0].longparamlist[chan]
        for par in list(model.components[0].parameters.dict.items()):
            if par[0] in temp:
                if not all_params:
                    all_params.append(par)
                    alreadylist.append(par[0])
                if par[0] not in alreadylist:
                    all_params.append(par)
                    alreadylist.append(par[0])

    # Group the different variable types
    freenames = []
    freepars = []
    prior1 = []
    prior2 = []
    priortype = []
    indep_vars = {}
    for ii, item in enumerate(all_params):
        name, param = item
        # param = list(param)
        if (param[1] == 'free') or (param[1] == 'shared'):
            freenames.append(name)
            freepars.append(param[0])
            if len(param) == 5:  # If prior is specified.
                prior1.append(param[2])
                prior2.append(param[3])
                priortype.append(param[4])
            elif (len(param) > 3) & (len(param) < 5):
                # If prior bounds are specified but not the prior type
                raise IndexError("If you want to specify prior parameters, you"
                                 " must also specify the prior type: 'U', 'LU'"
                                 ", or 'N'.")
            else:
                # If no prior is specified,
                # assume uniform prior with infinite bounds.
                prior1.append(-np.inf)
                prior2.append(np.inf)
                priortype.append('U')
        elif param[1] == 'independent':
            indep_vars[name] = param[0]
    freenames = np.array(freenames)
    freepars = np.array(freepars)
    prior1 = np.array(prior1)
    prior2 = np.array(prior2)
    priortype = np.array(priortype)

    return freenames, freepars, prior1, prior2, priortype, indep_vars


def group_variables_lmfit(model):
    """Group variables into fitted and frozen for lmfit fitter.

    Parameters
    ----------
    model : eureka.S5_lightcurve_fitting.models.CompositeModel
        The composite model to fit

    Returns
    -------
    paramlist : list
        The fitted variables.
    freenames : np.array
        The names of fitted variables.
    indep_vars : dict
        The frozen variables.

    Notes
    -----
    History:

    - December 29, 2021 Taylor Bell
        Moved code to separate function to look similar to other fitters.
    """
    all_params = [i for j in [model.components[n].parameters.dict.items()
                  for n in range(len(model.components))] for i in j]

    # Group the different variable types
    param_list = []
    freenames = []
    indep_vars = {}
    for param in all_params:
        param = list(param)
        if param[1][1] == 'free':
            freenames.append(param[0])
            param[1][1] = True
            param_list.append(tuple(param))
        elif param[1][1] == 'fixed':
            param[1][1] = False
            param_list.append(tuple(param))
        else:
            indep_vars[param[0]] = param[1]
    freenames = np.array(freenames)

    return param_list, freenames, indep_vars


def load_old_fitparams(meta, log, channel, freenames):
    """Load in the best-fit values from a previous fit.

    Parameters
    ----------
    meta : eureka.lib.readECF.MetaClass
        The metadata object.
    log : logedit.Logedit
        The open log in which notes from this step can be added.
    channel : int
        Unused. The current channel.
    freenames : list
        The names of the fitted parameters.

    Returns
    -------
    fitted_values : np.array
        The best-fit values from a previous fit

    Raises
    ------
    AssertionError
        The old fit is incompatible with the current fit.
    """
    fname = os.path.join(meta.topdir, *meta.old_fitparams.split(os.sep))
    fitted_values = pd.read_csv(fname, escapechar='#', skipinitialspace=True)
    full_keys = np.array(fitted_values.keys())
    # Remove the " " from the start of the first key
    full_keys[0] = full_keys[0][1:]

    if np.all(full_keys != freenames):
        log.writelog('Old fit does not have the same fitted parameters and '
                     'cannot be used to initialize the new fit.\n'
                     'The old fit included:\n['+','.join(full_keys)+']\n'
                     'The new fit included:\n['+','.join(freenames)+']',
                     mute=True)
        raise AssertionError('Old fit does not have the same fitted parameters'
                             ' and cannot be used to initialize the new fit.\n'
                             'The old fit included:\n['+','.join(full_keys) +
                             ']\nThe new fit included:\n['+','.join(freenames)
                             + ']')

    return np.array(fitted_values)[0]


<<<<<<< HEAD
def save_fit(meta, lc, model, fitter, results_table, freenames, samples=[], spec_table=None):
    """Save fitted parameters and chains
    
    Notes
    -----
    History:
    - Mar 13-Apr 18, 2022 Caroline Piaulet
         Record an astropy table for mean, median, percentiles, +/- 1 sigma, all params
         Save transmission spectrum (commented out)
    """
    if lc.share:
        fname = f'S5_{fitter}_fitparams_shared'
    else:
        fname = f'S5_{fitter}_fitparams_ch{str(lc.channel).zfill(len(str(lc.nchannel)))}'
    results_table.write(meta.outputdir+fname+'.csv', format='csv', overwrite=False)

=======
def save_fit(meta, lc, model, fitter, fit_params, freenames, samples=[],
             upper_errs=[], lower_errs=[]):
    """Save a fit as a txt file as well as the entire chain if provided.

    Parameters
    ----------
    meta : eureka.lib.readECF.MetaClass
        The metadata object.
    lc : eureka.S5_lightcurve_fitting.lightcurve.LightCurve
        The lightcurve data object.
    model : eureka.S5_lightcurve_fitting.models.CompositeModel
        The composite model to fit.
    fitter : str
        The current fitter being used.
    fit_params : np.array
        The best-fit values from the current fit.
    freenames : list
        The list of fitted parameter names.
    samples : ndarray; optional
        The full chain from a sampling method, by default [].
    upper_errs : ndarray; optional
        The one sigma upper limits from a sampling method, by default [].
    lower_errs : ndarray; optional
        The one sigma lower limits from a sampling method, by default [].
    """
    ch_number = str(lc.channel).zfill(len(str(lc.nchannel)))
    # Save the fitted parameters and their uncertainties (if possible)
    if lc.share:
        fname = f'S5_{fitter}_fitparams_shared'
    else:
        fname = f'S5_{fitter}_fitparams_ch{ch_number}'
    data = fit_params.reshape(1, -1)
    if len(upper_errs) != 0 and len(lower_errs) != 0:
        data = np.append(data, -lower_errs.reshape(1, -1), axis=0)
        data = np.append(data, upper_errs.reshape(1, -1), axis=0)
    np.savetxt(meta.outputdir+fname+'.csv', data, header=','.join(freenames),
               delimiter=',')
>>>>>>> 1a9900e6

    # Save the chain from the sampler (if a chain was provided)
    if len(samples) != 0:
        if lc.share:
            fname = f'S5_{fitter}_samples_shared'
        else:
            fname = f'S5_{fitter}_samples_ch{ch_number}'
        with h5py.File(meta.outputdir+fname+'.h5', 'w') as hf:
            hf.create_dataset("samples",  data=samples)

    # Save the S5 outputs in a human readable ecsv file
    event_ap_bg = meta.eventlabel+"_ap"+str(meta.spec_hw)+'_bg'+str(meta.bg_hw)
    if lc.share:
        channel_tag = '_shared'
    else:
        channel_tag = f'_ch{ch_number}'
    meta.tab_filename_s5 = (meta.outputdir+'S5_'+event_ap_bg+"_Table_Save" +
                            channel_tag+'.txt')
    wavelengths = np.mean(np.append(meta.wave_low.reshape(1, -1),
                                    meta.wave_hi.reshape(1, -1), axis=0),
                          axis=0)
    wave_errs = (meta.wave_hi-meta.wave_low)/2
    model_lc = model.eval()
    residuals = lc.flux-model_lc
    astropytable.savetable_S5(meta.tab_filename_s5, meta.time,
                              wavelengths[lc.fitted_channels],
                              wave_errs[lc.fitted_channels],
                              lc.flux, lc.unc_fit, model_lc,
                              residuals)

    return<|MERGE_RESOLUTION|>--- conflicted
+++ resolved
@@ -20,11 +20,8 @@
 
 from multiprocessing import Pool
 
-<<<<<<< HEAD
 from astropy import table
 
-=======
->>>>>>> 1a9900e6
 
 def lsqfitter(lc, model, meta, log, calling_function='lsq', **kwargs):
     """Perform least-squares fit.
@@ -277,12 +274,9 @@
     - February 28-March 1, 2022 Caroline Piaulet
         Adding scatter_ppm parameter. Added statements to avoid some initial
         state issues.
-<<<<<<< HEAD
     - Mar 13-Apr 18, 2022 Caroline Piaulet
          Record an astropy table for mean, median, percentiles, +/- 1 sigma, all params
          Save transmission spectrum (commented out)
-=======
->>>>>>> 1a9900e6
     """
     # Group the different variable types
     freenames, freepars, prior1, prior2, priortype, indep_vars = \
@@ -393,14 +387,10 @@
         lc.unc_fit = lc.unc
 
     # Save the fit ASAP so plotting errors don't make you lose everything
-<<<<<<< HEAD
     # save_fit(meta, lc, model, 'emcee', t_results, freenames, samples, spec_table=t_spec)
     save_fit(meta, lc, model, 'emcee', t_results, freenames, samples)
 
-=======
-    save_fit(meta, lc, model, 'emcee', fit_params, freenames, samples,
-             upper_errs=upper_errs, lower_errs=lower_errs)
->>>>>>> 1a9900e6
+
 
     end_lnprob = lnprob(fit_params, lc, model, prior1, prior2, priortype,
                         freenames)
@@ -652,18 +642,7 @@
     ind_max_LU = np.where(np.log(freepars[lu]) - prior2[lu] == 0.)[0]
     ind_min_LU = np.where(np.log(freepars[lu]) - prior1[lu] == 0.)[0]
     pmid = (prior2+prior1)/2.
-<<<<<<< HEAD
-    if len(ind_max)>0 or len(ind_max_LU)>0:
-        log.writelog('Warning: >=1 params hit the upper bound in the lsq fit. Setting to the middle of the interval.')
-        freepars[priortype=='U'][ind_max] = pmid[priortype=='U'][ind_max]
-        freepars[priortype=='LU'][ind_max_LU] = (np.exp(prior2[priortype=='LU'][ind_max_LU])+np.exp(prior1[priortype=='LU'][ind_max_LU]))/2.
-    if len(ind_min)>0 or len(ind_min_LU)>0:
-        log.writelog('Warning: >=1 params hit the lower bound in the lsq fit. Setting to the middle of the interval.')
-        freepars[priortype=='U'][ind_min] = pmid[priortype=='U'][ind_min]
-        freepars[priortype=='LU'][ind_min_LU] = (np.exp(prior2[priortype=='LU'][ind_min_LU])+np.exp(prior1[priortype=='LU'][ind_min_LU]))/2.
-
-    
-=======
+
     if len(ind_max) > 0 or len(ind_max_LU) > 0:
         log.writelog('Warning: >=1 params hit the upper bound in the lsq fit. '
                      'Setting to the middle of the interval.')
@@ -677,7 +656,6 @@
         freepars[lu][ind_min_LU] = (np.exp(prior2[lu][ind_min_LU]) +
                                     np.exp(prior1[lu][ind_min_LU]))/2.
 
->>>>>>> 1a9900e6
     # Generate the walker positions
     pos = np.array([freepars + step_size*np.random.randn(ndim)
                     for i in range(nwalkers)])
@@ -782,14 +760,10 @@
     - February 23-25, 2022 Megan Mansfield
         Added log-uniform and Gaussian priors.
     - February 28-March 1, 2022 Caroline Piaulet
-<<<<<<< HEAD
         Adding scatter_ppm parameter. 
     - Mar 13-Apr 18, 2022 Caroline Piaulet
          Record an astropy table for mean, median, percentiles, +/- 1 sigma, all params
          Save transmission spectrum (commented out)
-=======
-        Adding scatter_ppm parameter.
->>>>>>> 1a9900e6
     """
     # Group the different variable types
     freenames, freepars, prior1, prior2, priortype, indep_vars = \
@@ -883,38 +857,15 @@
         lc.unc_fit = lc.unc
     
     # Save the fit ASAP so plotting errors don't make you lose everything
-<<<<<<< HEAD
     # save_fit(meta, lc, model, 'dynesty', t_results, freenames, samples, spec_table = t_spec)
     save_fit(meta, lc, model, 'dynesty', t_results, freenames, samples)
-=======
-    save_fit(meta, lc, model, 'dynesty', fit_params, freenames, samples,
-             upper_errs=upper_errs, lower_errs=lower_errs)
->>>>>>> 1a9900e6
+
 
     end_lnprob = lnprob(fit_params, lc, model, prior1, prior2, priortype,
                         freenames)
     log.writelog(f'Ending lnprob: {end_lnprob}', mute=(not meta.verbose))
 
-<<<<<<< HEAD
-
-    # plot using corner.py
-    if meta.isplots_S5 >= 5:
-        plots.plot_corner(samples, lc, meta, freenames, fitter='dynesty')
-
-    # Make a new model instance
-    best_model = copy.copy(model)
-    best_model.components[0].update(fit_params, freenames)
-
-    #Plot GP fit + components
-    if model.GP and meta.isplots_S5 >= 1:
-        plots.plot_GP_components(lc, model, meta, fitter='dynesty')
-
-    # Plot fit
-    if meta.isplots_S5 >= 1:
-        plots.plot_fit(lc, model, meta, fitter='dynesty')
-
-=======
->>>>>>> 1a9900e6
+
     # Compute reduced chi-squared
     chi2red = computeRedChiSq(lc, log, model, meta, freenames)
 
@@ -1000,14 +951,10 @@
     - December 29, 2021 Taylor Bell
         Updated documentation. Reduced repeated code.
     - February 28-March 1, 2022 Caroline Piaulet
-<<<<<<< HEAD
         Adding scatter_ppm parameter. 
     - Mar 13-Apr 18, 2022 Caroline Piaulet
          Record an astropy table for parameter values
          Save transmission spectrum (commented out)
-=======
-        Adding scatter_ppm parameter.
->>>>>>> 1a9900e6
     """
     # TODO: Do something so that duplicate param names can all be handled
     # (e.g. two Polynomail models with c0). Perhaps append something to the
@@ -1276,26 +1223,7 @@
     return np.array(fitted_values)[0]
 
 
-<<<<<<< HEAD
 def save_fit(meta, lc, model, fitter, results_table, freenames, samples=[], spec_table=None):
-    """Save fitted parameters and chains
-    
-    Notes
-    -----
-    History:
-    - Mar 13-Apr 18, 2022 Caroline Piaulet
-         Record an astropy table for mean, median, percentiles, +/- 1 sigma, all params
-         Save transmission spectrum (commented out)
-    """
-    if lc.share:
-        fname = f'S5_{fitter}_fitparams_shared'
-    else:
-        fname = f'S5_{fitter}_fitparams_ch{str(lc.channel).zfill(len(str(lc.nchannel)))}'
-    results_table.write(meta.outputdir+fname+'.csv', format='csv', overwrite=False)
-
-=======
-def save_fit(meta, lc, model, fitter, fit_params, freenames, samples=[],
-             upper_errs=[], lower_errs=[]):
     """Save a fit as a txt file as well as the entire chain if provided.
 
     Parameters
@@ -1314,24 +1242,22 @@
         The list of fitted parameter names.
     samples : ndarray; optional
         The full chain from a sampling method, by default [].
-    upper_errs : ndarray; optional
-        The one sigma upper limits from a sampling method, by default [].
-    lower_errs : ndarray; optional
-        The one sigma lower limits from a sampling method, by default [].
+    spec_table: astropy table; optional
+        Transmission spectrum (now only produced in S6)
+    
+    Notes
+    -----
+    History:
+    - Mar 13-Apr 18, 2022 Caroline Piaulet
+         Record an astropy table for mean, median, percentiles, +/- 1 sigma, all params
+         Save transmission spectrum (commented out)
     """
-    ch_number = str(lc.channel).zfill(len(str(lc.nchannel)))
-    # Save the fitted parameters and their uncertainties (if possible)
     if lc.share:
         fname = f'S5_{fitter}_fitparams_shared'
     else:
-        fname = f'S5_{fitter}_fitparams_ch{ch_number}'
-    data = fit_params.reshape(1, -1)
-    if len(upper_errs) != 0 and len(lower_errs) != 0:
-        data = np.append(data, -lower_errs.reshape(1, -1), axis=0)
-        data = np.append(data, upper_errs.reshape(1, -1), axis=0)
-    np.savetxt(meta.outputdir+fname+'.csv', data, header=','.join(freenames),
-               delimiter=',')
->>>>>>> 1a9900e6
+        fname = f'S5_{fitter}_fitparams_ch{str(lc.channel).zfill(len(str(lc.nchannel)))}'
+    results_table.write(meta.outputdir+fname+'.csv', format='csv', overwrite=False)
+
 
     # Save the chain from the sampler (if a chain was provided)
     if len(samples) != 0:
