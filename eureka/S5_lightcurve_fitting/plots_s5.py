--- conflicted
+++ resolved
@@ -8,12 +8,8 @@
 from .utils import COLORS
 
 def plot_fit(lc, model, meta, fitter, isTitle=True):
-<<<<<<< HEAD
-    """Plot the fitted model over the data.
-=======
     """Plot the fitted model over the data. (Fig 5100)
 
->>>>>>> 57cb0f1a
     Parameters
     ----------
     lc: eureka.S5_lightcurve_fitting.lightcurve.LightCurve
@@ -92,13 +88,8 @@
     return
 
 def plot_rms(lc, model, meta, fitter):
-<<<<<<< HEAD
-    """Plot an Allan plot to look for red noise.
-    
-=======
     """Plot an Allan plot to look for red noise. (Fig 5200)
 
->>>>>>> 57cb0f1a
     Parameters
     ----------
     lc: eureka.S5_lightcurve_fitting.lightcurve.LightCurve
@@ -163,13 +154,8 @@
     return
 
 def plot_corner(samples, lc, meta, freenames, fitter):
-<<<<<<< HEAD
-    """Plot a corner plot.
-    
-=======
     """Plot a corner plot. (Fig 5300)
 
->>>>>>> 57cb0f1a
     Parameters
     ----------
     samples: ndarray
@@ -291,12 +277,8 @@
     return
 
 def plot_res_distr(lc, model, meta, fitter):
-<<<<<<< HEAD
-    """Plot the normalized distribution of residuals + a Gaussian
-=======
     """Plot the normalized distribution of residuals + a Gaussian. (Fig 5500)
 
->>>>>>> 57cb0f1a
     Parameters
     ----------
     lc: eureka.S5_lightcurve_fitting.lightcurve.LightCurve
@@ -357,7 +339,7 @@
         
 
 def plot_GP_components(lc, model, meta, fitter, isTitle=True):
-    """Plot the GP model
+    """Plot the lightcurve + GP model + residuals (Fig 5600)
     Parameters
     ----------
     lc: eureka.S5_lightcurve_fitting.lightcurve.LightCurve
@@ -411,7 +393,7 @@
             model_GP_component = model_GP_component[channel*len(lc.time):(channel+1)*len(lc.time)]
         
         residuals = flux - model
-        fig = plt.figure(int('51{}'.format(str(channel).zfill(len(str(lc.nchannel))))), figsize=(8, 6))
+        fig = plt.figure(int('56{}'.format(str(channel).zfill(len(str(lc.nchannel))))), figsize=(8, 6))
         plt.clf()
         ax = fig.subplots(3,1)
         ax[0].errorbar(lc.time, flux, yerr=unc, fmt='.', color='w', ecolor=color, mec=color)
@@ -427,7 +409,7 @@
         ax[2].set_ylabel('Residuals (ppm)', size=14)
         ax[2].set_xlabel(str(lc.time_units), size=14)
         
-        fname = 'figs/fig55{}_lc_GP_{}.png'.format(str(channel).zfill(len(str(lc.nchannel))), fitter)
+        fname = 'figs/fig56{}_lc_GP_{}.png'.format(str(channel).zfill(len(str(lc.nchannel))), fitter)
         fig.savefig(meta.outputdir+fname, bbox_inches='tight', dpi=300)
         if meta.hide_plots:
             plt.close()
