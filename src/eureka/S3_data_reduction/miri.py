--- conflicted
+++ resolved
@@ -214,11 +214,7 @@
                      'themselves')
 
     # Using the code from https://github.com/spacetelescope/jwst/pull/6964
-<<<<<<< HEAD
-    # as of August 8th
-=======
     # as of August 8th, 2022
->>>>>>> f1b824ec
     with datamodels.open(filename) as model:
         data_shape = model.data.shape
         if len(data_shape) > 2:
