import numpy as np
import os
from tqdm import tqdm
import matplotlib.pyplot as plt
import scipy.interpolate as spi
import scipy.stats as stats
from scipy.interpolate import interp1d
from matplotlib.colors import LogNorm
from mpl_toolkits import axes_grid1

from .source_pos import gauss
from ..lib import util, plots


def lc_nodriftcorr(meta, wave_1d, optspec, optmask=None):
    '''Plot a 2D light curve without drift correction. (Fig 3101+3102)

    Fig 3101 uses a linear wavelength x-axis, while Fig 3102 uses a linear
    detector pixel x-axis.

    Parameters
    ----------
    meta : eureka.lib.readECF.MetaClass
        The metadata object.
    wave_1d : Xarray Dataset
        Wavelength array with trimmed edges depending on xwindow and ywindow
        which have been set in the S3 ecf
    optspec : Xarray Dataset
        The optimally extracted spectrum.
    optmask : Xarray Dataset; optional
        A mask array to use if optspec is not a masked array. Defaults to None
        in which case only the invalid values of optspec will be masked.
    '''
    normspec = util.normalize_spectrum(meta, optspec.values,
                                       optmask=optmask.values)

    # Save the wavelength units as the copy below will erase them
    wave_units = wave_1d.wave_units

    # For plotting purposes, extrapolate NaN wavelengths
    wave_1d = np.ma.masked_invalid(np.copy(wave_1d))
    if np.any(wave_1d.mask):
        masked = np.where(wave_1d.mask)[0]
        inds = np.arange(len(wave_1d))
        wave_1d_valid = np.delete(wave_1d, masked)
        inds_valid = np.delete(inds, masked)
        # Do a spline extrapolation of third order
        interp_fn = interp1d(inds_valid, wave_1d_valid, kind='cubic',
                             fill_value="extrapolate", assume_sorted=True)
        wave_1d[masked] = interp_fn(masked)
    wave_1d = wave_1d.data

    wmin = np.nanmin(wave_1d)
    wmax = np.nanmax(wave_1d)
    # Don't do min and max because MIRI is backwards
    pmin = int(optspec.x[0].values)
    pmax = int(optspec.x[-1].values)
    if not hasattr(meta, 'vmin') or meta.vmin is None:
        meta.vmin = 0.97
    if not hasattr(meta, 'vmax') or meta.vmin is None:
        meta.vmax = 1.03
    if not hasattr(meta, 'time_axis') or meta.time_axis is None:
        meta.time_axis = 'y'
    elif meta.time_axis not in ['y', 'x']:
        print("WARNING: meta.time_axis is not one of ['y', 'x']!"
              " Using 'y' by default.")
        meta.time_axis = 'y'

    cmap = plt.cm.RdYlBu_r.copy()
    fig1 = plt.figure(3101, figsize=(8, 8))
    fig2 = plt.figure(3102, figsize=(8, 8))
    fig1.clf()
    fig2.clf()
    ax1 = fig1.gca()
    ax2 = fig2.gca()
    if meta.time_axis == 'y':
        print(wave_1d.shape) #zieba
        print(np.arange(meta.n_int).shape) #zieba
        print(normspec.shape) #zieba
        im1 = ax1.pcolormesh(wave_1d, np.arange(normspec.shape[0]), #zieba
                             normspec, vmin=meta.vmin, vmax=meta.vmax,
                             cmap=cmap)
        im2 = ax2.imshow(normspec, origin='lower', aspect='auto',
                         extent=[pmin, pmax, 0, normspec.shape[0]], vmin=meta.vmin, #zieba
                         vmax=meta.vmax, cmap=cmap)
        ax1.set_xlim(wmin, wmax)
        ax2.set_xlim(pmin, pmax)
        ax1.set_ylim(0, normspec.shape[0]) #zieba
        ax2.set_ylim(0, normspec.shape[0]) #zieba
        ax1.set_ylabel('Integration Number')
        ax2.set_ylabel('Integration Number')
        ax1.set_xlabel(f'Wavelength ({wave_units})')
        ax2.set_xlabel('Detector Pixel Position')
    else:
        im1 = ax1.pcolormesh(np.arange(normspec.shape[0]), wave_1d, #zieba
                             normspec.swapaxes(0, 1), vmin=meta.vmin,
                             vmax=meta.vmax, cmap=cmap)
        im2 = ax2.imshow(normspec.swapaxes(0, 1), origin='lower',
                         aspect='auto', extent=[0, meta.n_int, pmin, pmax],
                         vmin=meta.vmin, vmax=meta.vmax, cmap=cmap)
        ax1.set_ylim(wmin, wmax)
        ax2.set_ylim(pmin, pmax)
        ax1.set_xlim(0, meta.n_int)
        ax2.set_xlim(0, meta.n_int)
        ax1.set_ylabel(f'Wavelength ({wave_units})')
        ax2.set_ylabel('Detector Pixel Position')
        ax1.set_xlabel('Integration Number')
        ax2.set_xlabel('Integration Number')

    ax1.minorticks_on()
    ax2.minorticks_on()
    ax1.set_title(f"MAD = {np.round(meta.mad_s3, 0).astype(int)} ppm")
    ax2.set_title(f"MAD = {np.round(meta.mad_s3, 0).astype(int)} ppm")
    fig1.colorbar(im1, ax=ax1, label='Normalized Flux')
    fig2.colorbar(im2, ax=ax2, label='Normalized Flux')
    fig1.set_tight_layout(True)
    fig2.set_tight_layout(True)
    fname1 = f'figs{os.sep}fig3101-2D_LC'+plots.figure_filetype
    fname2 = f'figs{os.sep}fig3102-2D_LC'+plots.figure_filetype
    fig1.savefig(meta.outputdir+fname1, dpi=300)
    fig2.savefig(meta.outputdir+fname2, dpi=300)
    if not meta.hide_plots:
        plt.pause(0.2)


def image_and_background(data, meta, log, m):
    '''Make image+background plot. (Figs 3301)

    Parameters
    ----------
    data : Xarray Dataset
        The Dataset object.
    meta : eureka.lib.readECF.MetaClass
        The metadata object.
    log : logedit.Logedit
        The current log.
    m : int
        The file number.
    '''
    log.writelog('  Creating figures for background subtraction...',
                 mute=(not meta.verbose))

    intstart = data.attrs['intstart']
    subdata = np.ma.masked_where(~data.mask.values, data.flux.values)
    subbg = np.ma.masked_where(~data.mask.values, data.bg.values)

    xmin, xmax = data.flux.x.min().values, data.flux.x.max().values
    ymin, ymax = data.flux.y.min().values, data.flux.y.max().values

    # Commented out vmax calculation is sensitive to unflagged hot pixels
    # vmax = np.ma.max(np.ma.masked_invalid(subdata))/40
    vmin = -200
    vmax = 1000
    median = np.ma.median(subbg)
    std = np.ma.std(subbg)
    # Set bad pixels to plot as black
    cmap = plt.cm.plasma.copy()
    cmap.set_bad('k', 1.)
    iterfn = range(meta.int_end-meta.int_start)
    if meta.verbose:
        iterfn = tqdm(iterfn)
    for n in iterfn:
        plt.figure(3301, figsize=(8, 8))
        plt.clf()
        plt.suptitle(f'Integration {intstart + n}')
        plt.subplot(211)
        plt.title('Background-Subtracted Frame')
        plt.imshow(subdata[n], origin='lower', aspect='auto', cmap=cmap,
                   vmin=vmin, vmax=vmax, interpolation='nearest',
                   extent=[xmin, xmax, ymin, ymax])
        plt.colorbar()
        plt.ylabel('Detector Pixel Position')
        plt.subplot(212)
        plt.title('Subtracted Background')
        plt.imshow(subbg[n], origin='lower', aspect='auto', cmap=cmap,
                   vmin=median-3*std, vmax=median+3*std,
                   interpolation='nearest',
                   extent=[xmin, xmax, ymin, ymax])
        plt.colorbar()
        plt.ylabel('Detector Pixel Position')
        plt.xlabel('Detector Pixel Position')
        plt.tight_layout()
        file_number = str(m).zfill(int(np.floor(np.log10(meta.num_data_files))
                                       + 1))
        int_number = str(n).zfill(int(np.floor(np.log10(meta.n_int))+1))
        fname = (f'figs{os.sep}fig3301_file{file_number}_int{int_number}' +
                 '_ImageAndBackground'+plots.figure_filetype)
        plt.savefig(meta.outputdir+fname, dpi=300)
        if not meta.hide_plots:
            plt.pause(0.2)


def drift_2D(data, meta):
    '''Plot the fitted 2D drift. (Fig 3106)

    Parameters
    ----------
    data : Xarray Dataset
        The Dataset object.
    meta : eureka.lib.readECF.MetaClass
        The metadata object.
    '''
    plt.figure(3106, figsize=(8, 6))
    plt.clf()
    plt.subplot(211)
    for p in range(2):
        iscans = np.where(data.scandir.values == p)[0]
        if len(iscans) > 0:
            plt.plot(iscans, data.centroid_y, '.')
    plt.ylabel(f'Drift Along y ({data.centroid_y.units})')
    plt.subplot(212)
    for p in range(2):
        iscans = np.where(data.scandir.values == p)[0]
        if len(iscans) > 0:
            plt.plot(iscans, data.centroid_x, '.')
    plt.ylabel(f'Drift Along x ({data.centroid_x.units})')
    plt.xlabel('Integration Number')
    plt.tight_layout()
    fname = f'figs{os.sep}fig3106_Drift2D{plots.figure_filetype}'
    plt.savefig(meta.outputdir+fname, dpi=300)
    if not meta.hide_plots:
        plt.pause(0.2)


def optimal_spectrum(data, meta, n, m):
    '''Make optimal spectrum plot. (Figs 3302)

    Parameters
    ----------
    data : Xarray Dataset
        The Dataset object.
    meta : eureka.lib.readECF.MetaClass
        The metadata object.
    n : int
        The integration number.
    m : int
        The file number.
    '''
    intstart, stdspec, optspec, opterr = (data.attrs['intstart'],
                                          data.stdspec.values,
                                          data.optspec.values,
                                          data.opterr.values)

    plt.figure(3302)
    plt.clf()
    plt.suptitle(f'1D Spectrum - Integration {intstart + n}')
    plt.semilogy(data.stdspec.x.values, stdspec[n], '-', color='C1',
                 label='Standard Spec')
    plt.errorbar(data.stdspec.x.values, optspec[n], yerr=opterr[n], fmt='-',
                 color='C2', ecolor='C2', label='Optimal Spec')
    plt.ylabel('Flux')
    plt.xlabel('Detector Pixel Position')
    plt.legend(loc='best')
    plt.tight_layout()
    file_number = str(m).zfill(int(np.floor(np.log10(meta.num_data_files))+1))
    int_number = str(n).zfill(int(np.floor(np.log10(meta.n_int))+1))
    fname = (f'figs{os.sep}fig3302_file{file_number}_int{int_number}' +
             '_Spectrum'+plots.figure_filetype)
    plt.savefig(meta.outputdir+fname, dpi=300)
    if not meta.hide_plots:
        plt.pause(0.2)
    plt.close() #zieba


def source_position(meta, x_dim, pos_max, m, n,
                    isgauss=False, x=None, y=None, popt=None,
                    isFWM=False, y_pixels=None, sum_row=None, y_pos=None):
    '''Plot source position for MIRI data. (Figs 3103)

    Parameters
    ----------
    meta : eureka.lib.readECF.MetaClass
        The metadata object.
    x_dim : int
        The number of pixels in the y-direction in the image.
    pos_max : float
        The brightest row.
    m : int
        The file number.
    n : int
        The integration number.
    isgauss : bool; optional
        Used a guassian centring method.
    x : type; optional
        Unused.
    y : type; optional
        Unused.
    popt : list; optional
        The fitted Gaussian terms.
    isFWM : bool; optional
        Used a flux-weighted mean centring method.
    y_pixels : 1darray; optional
        The indices of the y-pixels.
    sum_row : 1darray; optional
        The sum over each row.
    y_pos : float; optional
        The FWM central position of the star.

    Notes
    -----
    History:

    - 2021-07-14: Sebastian Zieba
        Initial version.
    - Oct 15, 2021: Taylor Bell
        Tidied up the code a bit to reduce repeated code.
    '''
    plt.figure(3103)
    plt.clf()
    plt.plot(y_pixels, sum_row, 'o', label='Data')
    if isgauss:
        x_gaussian = np.linspace(0, x_dim, 500)
        gaussian = gauss(x_gaussian, *popt)
        plt.plot(x_gaussian, gaussian, '-', label='Gaussian Fit')
        plt.axvline(popt[1], ls=':', label='Gaussian Center', c='C2')
        plt.xlim(pos_max-meta.spec_hw, pos_max+meta.spec_hw)
    elif isFWM:
        plt.axvline(y_pos, ls='-', label='Weighted Row')
    plt.axvline(pos_max, ls='--', label='Brightest Row', c='C3')
    plt.ylabel('Row Flux')
    plt.xlabel('Row Pixel Position')
    plt.legend()
    plt.tight_layout()
    file_number = str(m).zfill(int(np.floor(np.log10(meta.num_data_files))+1))
    int_number = str(n).zfill(int(np.floor(np.log10(meta.n_int))+1))
    fname = (f'figs{os.sep}fig3103_file{file_number}_int{int_number}' +
             '_source_pos'+plots.figure_filetype)
    plt.savefig(meta.outputdir+fname, dpi=300)
    if not meta.hide_plots:
        plt.pause(0.2)


def profile(meta, profile, submask, n, m):
    '''Plot weighting profile from optimal spectral extraction routine.
    (Figs 3303)

    Parameters
    ----------
    meta : eureka.lib.readECF.MetaClass
        The metadata object.
    profile : ndarray
        Fitted profile in the same shape as the data array.
    submask : ndarray
        Outlier mask.
    n : int
        The current integration number.
    m : int
        The file number.
    '''
    profile = np.ma.masked_invalid(profile)
    submask = np.ma.masked_invalid(submask)
    mask = np.logical_or(np.ma.getmaskarray(profile),
                         np.ma.getmaskarray(submask))
    profile = np.ma.masked_where(mask, profile)
    submask = np.ma.masked_where(mask, submask)
    vmin = np.ma.min(profile*submask)
    vmax = vmin + 0.05*np.ma.max(profile*submask)
    cmap = plt.cm.viridis.copy()
    plt.figure(3303)
    plt.clf()
    plt.suptitle(f"Profile - Integration {n}")
    plt.imshow(profile*submask, aspect='auto', origin='lower',
               vmax=vmax, vmin=vmin, interpolation='nearest', cmap=cmap)
    plt.ylabel('Relative Pixel Position')
    plt.xlabel('Relative Pixel Position')
    plt.tight_layout()
    file_number = str(m).zfill(int(np.floor(np.log10(meta.num_data_files))+1))
    int_number = str(n).zfill(int(np.floor(np.log10(meta.n_int))+1))
    fname = (f'figs{os.sep}fig3303_file{file_number}_int{int_number}_Profile' +
             plots.figure_filetype)
    plt.savefig(meta.outputdir+fname, dpi=300)
    if not meta.hide_plots:
        plt.pause(0.2)


def subdata(meta, i, n, m, subdata, submask, expected, loc):
    '''Show 1D view of profile for each column. (Figs 3501)

    Parameters
    ----------
    meta : eureka.lib.readECF.MetaClass
        The metadata object.
    i : int
        The column number.
    n : int
        The current integration number.
    m : int
        The file number.
    subdata : ndarray
        Background subtracted data.
    submask : ndarray
        Outlier mask.
    expected : ndarray
        Expected profile
    loc : ndarray
        Location of worst outliers.
    '''
    ny, nx = subdata.shape
    plt.figure(3501)
    plt.clf()
    plt.suptitle(f'Integration {n}, Columns {i}/{nx}')
    plt.plot(np.arange(ny)[np.where(submask[:, i])[0]],
             subdata[np.where(submask[:, i])[0], i], 'bo')
    plt.plot(np.arange(ny)[np.where(submask[:, i])[0]],
             expected[np.where(submask[:, i])[0], i], 'g-')
    plt.plot((loc[i]), (subdata[loc[i], i]), 'ro')
    file_number = str(m).zfill(int(np.floor(np.log10(meta.num_data_files))+1))
    int_number = str(n).zfill(int(np.floor(np.log10(meta.n_int))+1))
    col_number = str(i).zfill(int(np.floor(np.log10(nx))+1))
    fname = (f'figs{os.sep}fig3501_file{file_number}_int{int_number}' +
             f'_col{col_number}_subdata'+plots.figure_filetype)
    plt.savefig(meta.outputdir+fname, dpi=300)
    if not meta.hide_plots:
        plt.pause(0.1)


def driftypos(data, m, meta):
    '''Plot the spatial jitter. (Fig 3104)

    Parameters
    ----------
    data : Xarray Dataset
        The Dataset object.
    meta : eureka.lib.readECF.MetaClass
        The metadata object.

    Notes
    -----
    History:

    - 2022-07-11 Caroline Piaulet
        First version of this function
    '''
    plt.figure(3104, figsize=(8, 4))
    plt.clf()
    plt.plot(np.arange(meta.n_int), data["centroid_y"].values, '.')
    plt.ylabel('Spectrum spatial profile center')
    plt.xlabel('Integration Number')
    plt.tight_layout()
    fname = 'figs'+os.sep+'fig3104_DriftYPos'+plots.figure_filetype
    plt.savefig(meta.outputdir+fname, bbox_inches='tight', dpi=300)
    if not meta.hide_plots:
        plt.pause(0.2)


def driftywidth(data, m, meta):
    '''Plot the spatial profile's fitted Gaussian width. (Fig 3105)

    Parameters
    ----------
    data : Xarray Dataset
        The Dataset object.
    meta : eureka.lib.readECF.MetaClass
        The metadata object.

    Notes
    -----
    History:

    - 2022-07-11 Caroline Piaulet
        First version of this function
    '''
    plt.figure(3105, figsize=(8, 4))
    plt.clf()
    plt.plot(np.arange(meta.n_int), data["centroid_sy"].values, '.')
    plt.ylabel('Spectrum spatial profile width')
    plt.xlabel('Integration Number')
    plt.tight_layout()
    file_number = str(m).zfill(int(np.floor(np.log10(meta.num_data_files))+1))
    fname = f'figs{os.sep}fig3105_DriftYWidth_file{file_number}'+plots.figure_filetype
    plt.savefig(meta.outputdir+fname, bbox_inches='tight', dpi=300)
    if not meta.hide_plots:
        plt.pause(0.2)


def residualBackground(data, meta, m, vmin=-200, vmax=1000):
    '''Plot the median, BG-subtracted frame to study the residual BG region and
    aperture/BG sizes. (Fig 3304)

    Parameters
    ----------
    data : Xarray Dataset
        The Dataset object.
    meta : eureka.lib.readECF.MetaClass
        The metadata object.
    m : int
        The file number.
    vmin : int; optional
        Minimum value of colormap. Default is -200.
    vmax : int; optional
        Maximum value of colormap. Default is 1000.

    Notes
    -----
    History:

    - 2022-07-29 KBS
        Initial version
    '''
    xmin, xmax = data.flux.x.min().values, data.flux.x.max().values
    ymin, ymax = data.flux.y.min().values, data.flux.y.max().values

    # Median flux of segment
    subdata = np.ma.masked_where(~data.mask.values, data.flux.values)
    flux = np.ma.median(subdata, axis=0)
    # Compute vertical slice of with 10 columns
    slice = np.nanmedian(flux[:, meta.subnx//2-5:meta.subnx//2+5], axis=1)
    # Interpolate to 0.01-pixel resolution
    f = spi.interp1d(np.arange(ymin, ymax+1), slice, 'cubic')
    ny_hr = np.arange(ymin, ymax, 0.01)
    flux_hr = f(ny_hr)
    # Set bad pixels to plot as black
    cmap = plt.cm.plasma.copy()
    cmap.set_bad('k', 1.)

    plt.figure(3304, figsize=(8, 3.5))
    plt.clf()
    fig, (a0, a1) = plt.subplots(1, 2, gridspec_kw={'width_ratios': [3, 1]},
                                 num=3304, figsize=(8, 3.5))
    a0.imshow(flux, origin='lower', aspect='auto', vmax=vmax, vmin=vmin,
              cmap=cmap, interpolation='nearest',
              extent=[xmin, xmax, ymin, ymax])
    a0.hlines([ymin+meta.bg_y1, ymin+meta.bg_y2], xmin, xmax, color='orange')
    a0.hlines([ymin+meta.src_ypos+meta.spec_hw,
              ymin+meta.src_ypos-meta.spec_hw], xmin,
              xmax, color='mediumseagreen', linestyle='dashed')
    a0.axes.set_ylabel("Detector Pixel Position")
    a0.axes.set_xlabel("Detector Pixel Position")
    a1.scatter(flux_hr, ny_hr, 5, flux_hr, cmap=cmap,
               norm=plt.Normalize(vmin, vmax))
    a1.vlines([0], ymin, ymax, color='0.5', linestyle='dotted')
    a1.hlines([ymin+meta.bg_y1, ymin+meta.bg_y2], vmin, vmax, color='orange',
              linestyle='solid', label='bg'+str(meta.bg_hw))
    a1.hlines([ymin+meta.src_ypos+meta.spec_hw,
              ymin+meta.src_ypos-meta.spec_hw], vmin,
              vmax, color='mediumseagreen', linestyle='dashed',
              label='ap'+str(meta.spec_hw))
    a1.legend(loc='upper right', fontsize=8)
    a1.axes.set_xlabel("Flux [e-]")
    a1.axes.set_xlim(vmin, vmax)
    a1.axes.set_ylim(ymin, ymax)
    a1.axes.set_yticklabels([])
    # a1.yaxis.set_visible(False)
    a1.axes.set_xticks(np.linspace(vmin, vmax, 3))
    fig.colorbar(plt.cm.ScalarMappable(norm=plt.Normalize(vmin, vmax),
                 cmap=cmap), ax=a1)
    fig.subplots_adjust(top=0.97,
                        bottom=0.155,
                        left=0.08,
                        right=0.925,
                        hspace=0.2,
                        wspace=0.08)
    file_number = str(m).zfill(int(np.floor(np.log10(meta.num_data_files))+1))
    fname = (f'figs{os.sep}fig3304_file{file_number}' +
             '_ResidualBG'+plots.figure_filetype)
    plt.savefig(meta.outputdir+fname, dpi=300)
    if not meta.hide_plots:
        plt.pause(0.1)


def curvature(meta, column_coms, smooth_coms, int_coms, m):
    '''Plot the measured, smoothed, and integer correction from the measured
    curvature. (Fig 3107)

    Parameters
    ----------
    meta : eureka.lib.readECF.MetaClass
        The metadata object.
    column_coms : 1D array
        Measured center of mass (light) for each pixel column
    smooth_coms : 1D array
        Smoothed center of mass (light) for each pixel column
    int_coms : 1D array
        Integer-rounded center of mass (light) for each pixel column
    m : int
        The file number.

    Notes
    -----
    History:

    - 2022-07-31 KBS
        Initial version
    '''
    cmap = plt.cm.viridis.copy()

    plt.figure(3107)
    plt.clf()
    plt.title("Trace Curvature")
    plt.plot(column_coms, '.', label='Measured', color=cmap(0.25))
    plt.plot(smooth_coms, '-', label='Smoothed', color=cmap(0.98))
    plt.plot(int_coms, 's', label='Integer', color=cmap(0.7), ms=2)
    plt.legend()
    plt.ylabel('Relative Pixel Position')
    plt.xlabel('Relative Pixel Position')
    plt.tight_layout()

    file_number = str(m).zfill(int(np.floor(np.log10(meta.num_data_files))+1))
    fname = (f'figs{os.sep}fig3107_file{file_number}_Curvature' +
             plots.figure_filetype)
    plt.savefig(meta.outputdir+fname, dpi=300)
    if not meta.hide_plots:
        plt.pause(0.1)


def median_frame(data, meta, m):
    '''Plot the cleaned time-median frame. (Fig 3308)

    Parameters
    ----------
    data : Xarray Dataset
        The Dataset object.
    meta : eureka.lib.readECF.MetaClass
        The metadata object.
    m : int
        The file number.

    Notes
    -----
    History:

    - 2022-08-06 KBS
        Initial version
    '''
    xmin, xmax = data.flux.x.min().values, data.flux.x.max().values
    ymin, ymax = data.flux.y.min().values, data.flux.y.max().values
    vmin = data.medflux.min().values
    vmax = np.max([2000, vmin+2000])
    cmap = plt.cm.plasma.copy()

    plt.figure(3308, figsize=(8, 4))
    plt.clf()
    plt.title("Cleaned Median Frame")
    plt.imshow(data.medflux, origin='lower', aspect='auto',
               vmin=vmin, vmax=vmax, interpolation='nearest',
               extent=[xmin, xmax, ymin, ymax], cmap=cmap)
    plt.colorbar()
    plt.ylabel('Detector Pixel Position')
    plt.xlabel('Detector Pixel Position')
    plt.tight_layout()

    file_number = str(m).zfill(int(np.floor(np.log10(meta.num_data_files))+1))
    fname = (f'figs{os.sep}fig3308_file{file_number}_MedianFrame' +
             plots.figure_filetype)
    plt.savefig(meta.outputdir+fname, dpi=300)
    if not meta.hide_plots:
        plt.pause(0.1)


# Photometry
def phot_lc(data, meta):
    """
    Plots the flux as determined by the photometry routine as a function of
    time. (Fig 3108)

    Parameters
    ----------
    data : Xarray Dataset
        The Dataset object.
    meta : eureka.lib.readECF.MetaClass
        The metadata object.

    Notes
    -----
    History:

    - 2022-08-02 Sebastian Zieba
        Initial version
    """
    plt.figure(3108)
    plt.clf()
    plt.suptitle('Photometric light curve')
    plt.errorbar(data.time, data['aplev'], yerr=data['aperr'], c='k', fmt='.')
<<<<<<< HEAD

    flux = data['aplev'].values
    err = data['aperr'].values
    model = np.median(flux)
    resid = flux - model
    rms_1 = 1e6 * np.sqrt(np.mean((resid / flux) ** 2))
    rms_2 = 1e6 * np.sqrt(np.mean((resid / model) ** 2))

    rms_pred = 1.0e6*np.sqrt(np.mean((err/flux)**2))

    print(f'rms LK: {rms_1:.1f}, {rms_1/rms_pred:.3f}')
    print(f'rms ME: {rms_2:.1f}, {rms_2/rms_pred:.3f}')
    print(f'rms_pred: {rms_pred:.1f}')

=======
    flux  = data['aplev'][90:160].values
    resid = data['aplev'][90:160].values - np.mean(data['aplev'][90:160].values)
    rms   = 1.0e6*np.sqrt(np.mean((resid/flux)**2))
    print('rms:', rms, 'ppm')
>>>>>>> 22856787
    plt.ylabel('Flux')
    plt.xlabel('Time')
    plt.tight_layout()
    fname = (f'figs{os.sep}fig3108-1D_LC' + plots.figure_filetype)
    plt.savefig(meta.outputdir+fname, dpi=300)
    if not meta.hide_plots:
        plt.pause(0.2)


def phot_bg(data, meta):
    """
    Plots the background flux as determined by the photometry routine as a
    function of time. (Fig 3305)

    Parameters
    ----------
    data : Xarray Dataset
        The Dataset object.
    meta : eureka.lib.readECF.MetaClass
        The metadata object.

    Notes
    -----
    History:

    - 2022-08-02 Sebastian Zieba
        Initial version
    """
    if not meta.skip_apphot_bg:
        plt.figure(3305)
        plt.clf()
        plt.suptitle('Photometric background light curve')
        plt.errorbar(data.time, data['skylev'], yerr=data['skyerr'],
                     c='k', fmt='.')
        plt.ylabel('Flux')
        plt.xlabel('Time')
        plt.tight_layout()
        fname = (f'figs{os.sep}fig3305-1D_LC_BG' + plots.figure_filetype)
        plt.savefig(meta.outputdir+fname, dpi=300)
        if not meta.hide_plots:
            plt.pause(0.2)


def phot_centroid(data, meta):
    """
    Plots the (x, y) centroids and (sx, sy) the Gaussian 1-sigma half-widths
    as a function of time. (Fig 3109)

    Parameters
    ----------
    data : Xarray Dataset
        The Dataset object.
    meta : eureka.lib.readECF.MetaClass
        The metadata object.

    Notes
    -----
    History:

    - 2022-08-02 Sebastian Zieba
        Initial version
    """
    plt.figure(3109)
    plt.clf()
    fig, ax = plt.subplots(2, 1, sharex=True)
    plt.suptitle('Centroid positions over time')

    cx = data.centroid_x.values
    cx_rms = np.sqrt(np.mean((cx - np.median(cx)) ** 2))
    cy = data.centroid_y.values
    cy_rms = np.sqrt(np.mean((cy - np.median(cy)) ** 2))

    ax[0].plot(data.time-59879, data.centroid_x-np.mean(data.centroid_x),
                c='k', lw=2.4, alpha=0.7)
    #label=r'$\sigma$x = {0:.4f} pxls'.format(cx_rms),
    ax[0].set_ylabel(r'$\Delta$x')
    ax[0].set_ylim(-0.025, 0.025)
    #ax[0].legend()

    ax[1].plot(data.time-59879, data.centroid_y-np.mean(data.centroid_y),
                c='k', lw=2.4, alpha=0.7)
    #label=r'$\sigma$y = {0:.4f} pxls'.format(cy_rms)
    ax[1].set_ylabel(r'$\Delta$y')
    ax[1].set_ylim(-0.025, 0.025)
    #ax[1].legend()

    print('delta x:', cx_rms)
    print('delta y:', cy_rms)
    #ax[2].plot(data.time-59879, data.centroid_sy-np.mean(data.centroid_sx),
    #            c='k', lw=2.4, alpha=0.7)
    #ax[2].set_ylabel('Delta sx')

    #ax[3].plot(data.time-59879, data.centroid_sy-np.mean(data.centroid_sy),
    #            c='k', lw=2.4, alpha=0.7)
    #ax[3].set_ylabel('Delta sy')

    ax[1].set_xlabel('Time (MJD - 59879.0 days)')
    #ax[3].set_xlabel('Time (MJD - 59879.0 days)')

    fig.subplots_adjust(hspace=0.01)

    plt.tight_layout()
    fname = (f'figs{os.sep}fig3109-Centroid' + plots.figure_filetype)
    plt.savefig(meta.outputdir + fname, dpi=350)
    if not meta.hide_plots:
        plt.pause(0.2)


def phot_npix(data, meta):
    """
    Plots the number of pixels within the target aperture and within the
    background annulus as a function of time. (Fig 3502)

    Parameters
    ----------
    data : Xarray Dataset
        The Dataset object.
    meta : eureka.lib.readECF.MetaClass
        The metadata object.

    Notes
    -----
    History:

    - 2022-08-02 Sebastian Zieba
        Initial version
    """
    plt.figure(3502)
    plt.clf()
    plt.suptitle('Aperture sizes over time')
    plt.subplot(211)
    plt.plot(range(len(data.nappix)), data.nappix)
    plt.ylabel('nappix')
    plt.subplot(212)
    plt.plot(range(len(data.nskypix)), data.nskypix)
    plt.ylabel('nskypix')
    plt.xlabel('Time')
    plt.tight_layout()
    fname = (f'figs{os.sep}fig3502_aperture_size' + plots.figure_filetype)
    plt.savefig(meta.outputdir + fname, dpi=250)
    if not meta.hide_plots:
        plt.pause(0.2)


def phot_centroid_fgc(img, x, y, sx, sy, i, m, meta):
    """
    Plot of the gaussian fit to the centroid cutout. (Fig 3503)

    Parameters
    ----------
    img : 2D numpy array
        Cutout of the center of the target which is used to determine the
        centroid position.
    x : float
        Centroid position in x direction.
    y : float
        Centroid position in y direction.
    sx : float
        Gaussian Sigma of Centroid position in x direction.
    sy : float
        Gaussian Sigma of Centroid position in y direction.
    i : int
        The integration number.
    m : int
        The file number.
    meta : eureka.lib.readECF.MetaClass
        The metadata object.

    Notes
    -----
    History:

    - 2022-08-02 Sebastian Zieba
        Initial version
    """
    print(x, y, sx, sy, i, m)
    plt.figure(3503)
    plt.clf()

    fig, ax = plt.subplots(2, 2, figsize=(8, 8))
    plt.suptitle('Centroid gaussian fit')
    fig.delaxes(ax[1, 1])
    ax[0, 0].imshow(img, origin='lower', aspect='auto')
    ax[1, 0].plot(range(len(np.sum(img, axis=0))), np.sum(img, axis=0))
    x_plot = np.linspace(0, len(np.sum(img, axis=0)))
    norm_distr_x = stats.norm.pdf(x_plot, x, sx)
    norm_distr_x_scaled = \
        norm_distr_x/np.max(norm_distr_x)*np.max(np.sum(img, axis=0))
    ax[1, 0].plot(x_plot, norm_distr_x_scaled)
    ax[1, 0].set_xlabel('x position')
    ax[1, 0].set_ylabel('Flux (electrons)')

    ax[0, 1].plot(np.sum(img, axis=1), range(len(np.sum(img, axis=1))))
    y_plot = np.linspace(0, len(np.sum(img, axis=1)))
    norm_distr_y = stats.norm.pdf(y_plot, y, sy)
    norm_distr_y_scaled = \
        norm_distr_y/np.max(norm_distr_y)*np.max(np.sum(img, axis=1))
    ax[0, 1].plot(norm_distr_y_scaled, y_plot)
    ax[0, 1].set_ylabel('y position')
    ax[0, 1].set_xlabel('Flux (electrons)')

    file_number = str(m).zfill(int(np.floor(np.log10(meta.num_data_files))+1))
    int_number = str(i).zfill(int(np.floor(np.log10(meta.n_int))+1))
    plt.tight_layout()
    fname = (f'figs{os.sep}fig3503_file{file_number}_int{int_number}'
             f'_Centroid_Fit' + plots.figure_filetype)
    plt.savefig(meta.outputdir + fname, dpi=250)
    if not meta.hide_plots:
        plt.pause(0.2)


def add_colorbar(im, aspect=20, pad_fraction=0.5, **kwargs):
    """
    Add a vertical color bar to an image plot.
    Taken from:
    https://stackoverflow.com/
    questions/18195758/set-matplotlib-colorbar-size-to-match-graph
    """
    divider = axes_grid1.make_axes_locatable(im.axes)
    width = axes_grid1.axes_size.AxesY(im.axes, aspect=1./aspect)
    pad = axes_grid1.axes_size.Fraction(pad_fraction, width)
    current_ax = plt.gca()
    cax = divider.append_axes("right", size=width, pad=pad)
    plt.sca(current_ax)
    return im.axes.figure.colorbar(im, cax=cax, **kwargs)


def phot_2d_frame(data, meta, m, i):
    """
    Plots the 2D frame together with the centroid position, the target aperture
    and the background annulus. (Fig 3306) If meta.isplots_S3 >= 5, this
    function will additionally create another figure - Fig 3504 - but it
    only includes the target area. (Fig 3306 and 3504)

    Parameters
    ----------
    data : Xarray Dataset
        The Dataset object.
    meta : eureka.lib.readECF.MetaClass
        The metadata object.
    i : int
        The integration number.
    m : int
        The file number.

    Notes
    -----
    History:

    - 2022-08-02 Sebastian Zieba
        Initial version
    """
    plt.figure(3306, figsize=(7, 7))
    plt.clf()
    #plt.suptitle('2D frame with centroid and apertures')

    flux, centroid_x, centroid_y = \
        data.flux[i], data.centroid_x[i], data.centroid_y[i]

    xmin = data.flux.x.min().values-meta.xwindow[0]
    xmax = data.flux.x.max().values-meta.xwindow[0]
    ymin = data.flux.y.min().values-meta.ywindow[0]
    ymax = data.flux.y.max().values-meta.ywindow[0]
    vmin = 3.29500e4
    vmax = 3.2850e4
    from matplotlib.colors import LogNorm
    im = plt.imshow(flux, origin='lower', aspect='equal', norm=LogNorm(vmin=vmin, vmax=vmax))
    plt.scatter(centroid_x, centroid_y, marker='x', s=25, c='r',
                label='centroid')
    plt.title('Full 2D frame')
    plt.ylabel('y pixels')
    plt.xlabel('x pixels')

    circle1 = plt.Circle((centroid_x, centroid_y), meta.photap, color='r',
                         fill=False, lw=3.1, alpha=0.75, label='target aperture')
    circle2 = plt.Circle((centroid_x, centroid_y), meta.skyin, color='w',
                         fill=False, lw=2.6, alpha=0.85, label='sky aperture')
    circle3 = plt.Circle((centroid_x, centroid_y), meta.skyout, color='w',
                         fill=False, lw=2.6, alpha=0.85)
    plt.gca().add_patch(circle1)
    plt.gca().add_patch(circle2)
    plt.gca().add_patch(circle3)
    add_colorbar(im, label='Flux (electrons)')
    #plt.xlim(0, flux.shape[1])
    #plt.ylim(0, flux.shape[0])
    plt.xlabel('x pixels')
    plt.ylabel('y pixels')

    #plt.legend()

    file_number = str(m).zfill(int(np.floor(np.log10(meta.num_data_files))+1))
    int_number = str(i).zfill(int(np.floor(np.log10(meta.n_int))+1))

    fname = (f'figs{os.sep}fig3306_file{file_number}_int{int_number}_2D_Frame'
             + plots.figure_filetype)
    plt.savefig(meta.outputdir + fname, dpi=350)
    if not meta.hide_plots:
        plt.pause(0.1)

    if meta.isplots_S3 >= 5:
        plt.figure(3504, figsize=(6, 5))
        plt.clf()
        plt.suptitle('2D frame with centroid and apertures (zoom-in version)')

        im = plt.imshow(flux, vmin=0, origin='lower', aspect='equal')
        plt.scatter(centroid_x, centroid_y, marker='x', s=25, c='r',
                    label='centroid')
        plt.title('Zoom into 2D frame')
        plt.ylabel('y pixels')
        plt.xlabel('x pixels')

        circle1 = plt.Circle((centroid_x, centroid_y), meta.photap, color='r',
                             fill=False, lw=3, alpha=0.7,
                             label='target aperture')
        circle2 = plt.Circle((centroid_x, centroid_y), meta.skyin, color='w',
                             fill=False, lw=4, alpha=0.8,
                             label='sky aperture')
        circle3 = plt.Circle((centroid_x, centroid_y), meta.skyout, color='w',
                             fill=False, lw=4, alpha=0.8)
        plt.gca().add_patch(circle1)
        plt.gca().add_patch(circle2)
        plt.gca().add_patch(circle3)

        add_colorbar(im, label='Flux (electrons)')
        xlim_min = max(0, centroid_x - meta.skyout - 10)
        xlim_max = min(centroid_x + meta.skyout + 10, flux.shape[1])
        ylim_min = max(0, centroid_y - meta.skyout - 10)
        ylim_max = min(centroid_y + meta.skyout + 10, flux.shape[0])

        plt.xlim(xlim_min, xlim_max)
        plt.ylim(ylim_min, ylim_max)
        plt.xlabel('x pixels')
        plt.ylabel('y pixels')

        plt.legend()

        fname = (f'figs{os.sep}fig3504_file{file_number}_int{int_number}'
                 f'_2D_Frame_Zoom' + plots.figure_filetype)
        plt.savefig(meta.outputdir + fname, dpi=250)
        if not meta.hide_plots:
            plt.pause(0.2)


def phot_2d_frame_oneoverf(data, meta, m, i, flux_w_oneoverf):
    """
    Plots the 2D frame with a low vmax so that the background is well visible.
    The top panel is before the 1/f correction, the lower panel shows the 2D
    frame after the 1/f correction. The typical "stripy" structure for each
    row should have been mitigated after the 1/f correction in Stage 3.
    (Fig 3307)

    Parameters
    ----------
    data : Xarray Dataset
        The Dataset object.
    meta : eureka.lib.readECF.MetaClass
        The metadata object.
    i : int
        The integration number.
    m : int
        The file number.
    flux_w_oneoverf : 2D numpy array
        The 2D frame before the 1/f correction

    Notes
    -----
    History:

    - 2022-08-02 Sebastian Zieba
        Initial version
    """
    plt.figure(3307)
    plt.clf()
    fig, ax = plt.subplots(2, 1, figsize=(8.2, 4.2))

    cmap = plt.cm.viridis.copy()
    ax[0].imshow(flux_w_oneoverf, origin='lower', cmap=cmap)
    ax[0].set_title('Before 1/f correction')
    ax[0].set_ylabel('y pixels')

    flux = data.flux.values[i]
    im1 = ax[1].imshow(flux, origin='lower', cmap=cmap)
    ax[1].set_title('After 1/f correction')
    ax[1].set_xlabel('x pixels')
    ax[1].set_ylabel('y pixels')

    plt.subplots_adjust(hspace=0.3)

    cbar = fig.colorbar(im1, ax=ax)
    cbar.ax.set_ylabel('Flux (electrons)')
    file_number = str(m).zfill(int(np.floor(np.log10(meta.num_data_files))+1))
    int_number = str(i).zfill(int(np.floor(np.log10(meta.n_int))+1))
    fig.suptitle((f'Segment {file_number}, Integration {int_number}'), y=0.99)

    fname = (f'figs{os.sep}fig3307_file{file_number}_int{int_number}'
             f'_2D_Frame_OneOverF' + plots.figure_filetype)
    plt.savefig(meta.outputdir + fname, dpi=250)
    if not meta.hide_plots:
        plt.pause(0.2)


def phot_2d_frame_diff(data, meta):
    """
    Plots the difference between to consecutive 2D frames. This might be
    helpful in order to investigate flux changes due to mirror tilts
    which have been observed during commissioning. (Fig 3505)

    Parameters
    ----------
    data : Xarray Dataset
        The Dataset object.
    meta : eureka.lib.readECF.MetaClass
        The metadata object.

    Notes
    -----
    History:

    - 2022-08-02 Sebastian Zieba
        Initial version
    """
    for i in range(len(data.aplev.values)-1):
        plt.figure(3505)
        plt.clf()
        plt.suptitle('2D frame differences')
        flux1 = data.flux.values[i]
        flux2 = data.flux.values[i+1]
        plt.imshow(flux2-flux1, origin='lower')
        #plt.xlim(1064-120-512, 1064+120-512)
        #plt.ylim(0, flux1.shape[0])
        plt.xlabel('x pixels')
        plt.ylabel('y pixels')
        plt.colorbar(label='Delta Flux (electrons)')
        plt.tight_layout()
        int_number = str(i).zfill(int(np.floor(np.log10(meta.n_int)) + 1))
        plt.suptitle((f'Integration {int_number}'), y=0.99)
        fname = (f'figs{os.sep}fig3505_int{int_number}_2D_Frame_Diff'
                 + plots.figure_filetype)
        plt.savefig(meta.outputdir + fname, dpi=250)
        if not meta.hide_plots:
            plt.pause(0.2)<|MERGE_RESOLUTION|>--- conflicted
+++ resolved
@@ -671,10 +671,9 @@
     plt.clf()
     plt.suptitle('Photometric light curve')
     plt.errorbar(data.time, data['aplev'], yerr=data['aperr'], c='k', fmt='.')
-<<<<<<< HEAD
-
-    flux = data['aplev'].values
-    err = data['aperr'].values
+
+    flux = data['aplev'].values[10:]
+    err = data['aperr'].values[10:]
     model = np.median(flux)
     resid = flux - model
     rms_1 = 1e6 * np.sqrt(np.mean((resid / flux) ** 2))
@@ -686,12 +685,6 @@
     print(f'rms ME: {rms_2:.1f}, {rms_2/rms_pred:.3f}')
     print(f'rms_pred: {rms_pred:.1f}')
 
-=======
-    flux  = data['aplev'][90:160].values
-    resid = data['aplev'][90:160].values - np.mean(data['aplev'][90:160].values)
-    rms   = 1.0e6*np.sqrt(np.mean((resid/flux)**2))
-    print('rms:', rms, 'ppm')
->>>>>>> 22856787
     plt.ylabel('Flux')
     plt.xlabel('Time')
     plt.tight_layout()
