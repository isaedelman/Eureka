import numpy as np
import os
import glob
from astropy.io import fits
from . import sort_nicely as sn


<<<<<<< HEAD
def readfiles(meta, suffix=None):
=======
def readfiles(meta, log):
>>>>>>> 03256a1c
    """Reads in the files saved in topdir + inputdir and saves them into a list.

    Parameters
    ----------
    meta : eureka.lib.readECF.MetaClass
        The metadata object.
<<<<<<< HEAD
    suffix : str, optional
        The file suffix to look for. Defaults to None which uses meta.suffix.
=======
    log : logedit.Logedit
        The current log.
>>>>>>> 03256a1c

    Returns
    -------
    meta : eureka.lib.readECF.MetaClass
        The metadata object with added segment_list containing the sorted
        data fits files.
    """
    if suffix is None:
        suffix = meta.suffix

    meta.segment_list = []

    # Look for files in the input directory
    for fname in glob.glob(meta.inputdir+'*'+suffix+'.fits'):
        meta.segment_list.append(fname)

    # Need to allow for separated sci and cal directories for WFC3
    if len(meta.segment_list) == 0:
        # Add files from the sci directory if present
        if not hasattr(meta, 'sci_dir') or meta.sci_dir is None:
            meta.sci_dir = 'sci'
        sci_path = os.path.join(meta.inputdir, meta.sci_dir)+os.sep
        for fname in glob.glob(sci_path+'*'+suffix+'.fits'):
            meta.segment_list.append(fname)
        # Add files from the cal directory if present
        if not hasattr(meta, 'cal_dir') or meta.cal_dir is None:
            meta.cal_dir = 'cal'
        cal_path = os.path.join(meta.inputdir, meta.cal_dir)+os.sep
        for fname in glob.glob(cal_path+'*'+suffix+'.fits'):
            meta.segment_list.append(fname)

    meta.segment_list = np.array(sn.sort_nicely(meta.segment_list))

<<<<<<< HEAD
=======
    meta.num_data_files = len(meta.segment_list)
    if meta.num_data_files == 0:
        raise AssertionError(f'Unable to find any "{meta.suffix}.fits" files '
                             f'in the inputdir: \n"{meta.inputdir}"!\n'
                             f'You likely need to change the inputdir in '
                             f'{meta.filename} to point to the folder '
                             f'containing the "{meta.suffix}.fits" files.')
    else:
        mute = hasattr(meta, 'verbose') and not meta.verbose
        log.writelog(f'\nFound {meta.num_data_files} data file(s) '
                     f'ending in {meta.suffix}.fits',
                     mute=mute)

        with fits.open(meta.segment_list[-1]) as hdulist:
            # Figure out which instrument we are using
            meta.inst = hdulist[0].header['INSTRUME'].lower()

>>>>>>> 03256a1c
    return meta


def trim(data, meta):
    """Removes the edges of the data arrays.

    Parameters
    ----------
    data : Xarray Dataset
        The Dataset object.
    meta : eureka.lib.readECF.MetaClass
        The metadata object.

    Returns
    -------
    subdata : Xarray Dataset
        A new Dataset object with arrays that have been trimmed, depending on
        xwindow and ywindow as set in the S3 ecf.
    meta : eureka.lib.readECF.MetaClass
        The metadata object.
    """
    subdata = data.isel(y=np.arange(meta.ywindow[0], meta.ywindow[1]),
                        x=np.arange(meta.xwindow[0], meta.xwindow[1]))
    meta.subny = meta.ywindow[1] - meta.ywindow[0]
    meta.subnx = meta.xwindow[1] - meta.xwindow[0]
    if meta.inst == 'wfc3':
        subdata['guess'] = subdata.guess - meta.ywindow[0]

    return subdata, meta


def check_nans(data, mask, log, name=''):
    """Checks where a data array has NaNs or infs.

    Parameters
    ----------
    data : ndarray
        a data array (e.g. data, err, dq, ...).
    mask : ndarray
        Input mask.
    log : logedit.Logedit
        The open log in which NaNs will be mentioned if existent.
    name : str; optional
        The name of the data array passed in (e.g. SUBDATA, SUBERR, SUBV0).
        Defaults to ''.

    Returns
    -------
    mask : ndarray
        Output mask where 0 will be written where the input data array has NaNs
        or infs.
    """
    data = np.ma.masked_where(mask == 0, np.copy(data))
    num_nans = np.sum(np.ma.masked_invalid(data).mask)
    if num_nans > 0:
<<<<<<< HEAD
        log.writelog(f"  WARNING: {name} has {num_nans} NaNs. Your subregion "
                     f"may be off the edge of the detector subarray.\n"
                     "  Masking NaN region and continuing, but you should "
                     "really stop and reconsider your choices.")
        inan = np.where(np.isnan(data))
=======
        log.writelog(f"  WARNING: {name} has {num_nans} NaNs/infs. Your "
                     "subregion may be off the edge of the detector "
                     "subarray.\n    Masking NaN region and continuing, "
                     "but you should really stop and reconsider your"
                     "choices.")
        inan = np.where(np.ma.masked_invalid(data).mask)
>>>>>>> 03256a1c
        # subdata[inan]  = 0
        mask[inan] = 0
    return mask


def makedirectory(meta, stage, counter=None, **kwargs):
    """Creates a directory for the current stage.

    Parameters
    ----------
    meta : eureka.lib.readECF.MetaClass
        The metadata object.
    stage : str
        'S#' string denoting stage number (i.e. 'S3', 'S4').
    counter : int; optional
        The run number if you want to force a particular run number.
        Defaults to None which automatically finds the run number.
    **kwargs : dict
        Additional key,value pairs to add to the folder name
        (e.g. {'ap': 4, 'bg': 10}).

    Returns
    -------
    run : int
        The run number
    """
    # This code allows the input and output files to be stored outside
    # of the Eureka! folder
    rootdir = os.path.join(meta.topdir, *meta.outputdir_raw.split(os.sep))
    if rootdir[-1] != os.sep:
        rootdir += os.sep

    outputdir = rootdir+stage+'_'+meta.datetime+'_'+meta.eventlabel+'_run'

    if counter is None:
        counter = 1
        while os.path.exists(outputdir+str(counter)):
            counter += 1
        outputdir += str(counter)+os.sep
    else:
        outputdir += str(counter)+os.sep

    # Nest the different folders underneath one main folder for this run
    for key, value in kwargs.items():
        outputdir += key+str(value)+'_'

    # Remove trailing _ if present
    if outputdir[-1] == '_':
        outputdir = outputdir[:-1]

    # Add trailing slash
    if outputdir[-1] != os.sep:
        outputdir += os.sep

    if not os.path.exists(outputdir):
        try:
            os.makedirs(outputdir)
        except (PermissionError, OSError) as e:
            # Raise a more helpful error message so that users know to update
            # topdir in their ecf file
            message = (f'You do not have the permissions to make the folder '
                       f'{outputdir}\nYour topdir is currently set to'
                       f'{meta.topdir}, but your user account is called '
                       f'{os.getenv("USER")}.\nYou likely need to update the '
                       f'topdir setting in your {stage} .ecf file.')
            raise PermissionError(message) from e
    if not os.path.exists(os.path.join(outputdir, "figs")):
        os.makedirs(os.path.join(outputdir, "figs"))

    return counter


def pathdirectory(meta, stage, run, old_datetime=None, **kwargs):
    """Finds the directory for the requested stage, run, and datetime
    (or old_datetime).

    Parameters
    ----------
    meta : eureka.lib.readECF.MetaClass
        The metadata object.
    stage : str
        'S#' string denoting stage number (i.e. 'S3', 'S4')
    run : int
        run #, output from makedirectory function
    old_datetime : str; optional
        The date that a previous run was made (for looking up old data).
        Defaults to None in which case meta.datetime is used instead.
    **kwargs : dict
        Additional key,value pairs to add to the folder name
        (e.g. {'ap': 4, 'bg': 10}).

    Returns
    -------
    path : str
        Directory path for given parameters
    """
    if old_datetime is not None:
        datetime = old_datetime
    else:
        datetime = meta.datetime

    # This code allows the input and output files to be stored outside
    # of the Eureka! folder
    rootdir = os.path.join(meta.topdir, *meta.outputdir_raw.split(os.sep))
    if rootdir[-1] != os.sep:
        rootdir += os.sep

    outputdir = (rootdir+stage+'_'+datetime+'_'+meta.eventlabel+'_run' +
                 str(run)+os.sep)

    for key, value in kwargs.items():
        outputdir += key+str(value)+'_'

    # Remove trailing _ if present
    if outputdir[-1] == '_':
        outputdir = outputdir[:-1]

    # Add trailing slash
    if outputdir[-1] != os.sep:
        outputdir += os.sep

    return outputdir


def find_fits(meta):
    '''Locates S1 or S2 output FITS files if unable to find an metadata file.

    Parameters
    ----------
    meta : eureka.lib.readECF.MetaClass
        The new meta object for the current stage processing.

    Returns
    -------
    meta : eureka.lib.readECF.MetaClass
        The meta object with the updated inputdir pointing to the location of
        the input files to use.

    Notes
    -----
    History:

    - April 25, 2022 Taylor Bell
        Initial version.
    '''
    fnames = glob.glob(meta.inputdir+'*'+meta.suffix + '.fits')
    if len(fnames) == 0:
        # There were no rateints files in that folder, so let's see if
        # there are in children folders
        fnames = glob.glob(meta.inputdir+'**'+os.sep+'*'+meta.suffix+'.fits',
                           recursive=True)
        fnames = sn.sort_nicely(fnames)

    if len(fnames) == 0:
        # If the code can't find any of the reqested files, raise an error
        # and give a helpful message
        message = (f'Unable to find any "{meta.suffix}.fits" files in the '
                   f'inputdir: \n"{meta.inputdir}"!\nYou likely need to change'
                   f' the inputdir in {meta.filename} to point to the folder '
                   f'containing the "{meta.suffix}.fits" files.')
        raise AssertionError(message)

    folders = np.unique([os.sep.join(fname.split(os.sep)[:-1])
                         for fname in fnames])
    if len(folders) >= 1:
        # get the file with the latest modified time
        folder = max(folders, key=os.path.getmtime)

    if len(folders) > 1:
        # There may be multiple runs - use the most recent but warn the user
        print(f'WARNING: There are multiple folders containing '
              f'"{meta.suffix}.fits" files in your inputdir:\n'
              f'"{meta.inputdir}"\n'
              f'Using the files in: \n{folder}\n'
              f'and will consider aperture ranges listed there. If this '
              f'metadata file is not a part\nof the run you intended, please '
              f'provide a more precise folder for the metadata file.')

    meta.inputdir = folder
    meta.inputdir_raw = folder[len(meta.topdir):]

    # Make sure there's a trailing slash at the end of the paths
    if meta.inputdir[-1] != os.sep:
        meta.inputdir += os.sep

    return meta


def normalize_spectrum(meta, optspec, opterr=None, optmask=None):
    """Normalize a spectrum by its temporal mean.

    Parameters
    ----------
    meta : eureka.lib.readECF.MetaClass
        The new meta object for the current stage processing.
    optspec : ndarray
        The spectrum to normalize.
    opterr : ndarray, optional
        The noise array to normalize using optspec, by default None.
    optmask : ndarray (1D), optional
        A mask array to use if optspec is not a masked array. Defaults to None
        in which case only the invalid values of optspec will be masked.

    Returns
    -------
    normspec
        The normalized spectrum.
    normerr : ndarray, optional
        The normalized error. Only returned if opterr is not none.
    """
    normspec = np.ma.masked_invalid(np.ma.copy(optspec))
    normspec = np.ma.masked_where(optmask, normspec)

    if opterr is not None:
        normerr = np.ma.masked_invalid(np.ma.copy(opterr))
        normerr = np.ma.masked_where(np.ma.getmaskarray(normspec), normerr)

    # Normalize the spectrum
    if meta.inst == 'wfc3':
        scandir = np.repeat(meta.scandir, meta.nreads)
        
        for p in range(2):
            iscans = np.where(scandir == p)[0]
            if len(iscans) > 0:
                for r in range(meta.nreads):
                    if opterr is not None:
                        normerr[iscans[r::meta.nreads]] /= np.ma.mean(
                            normspec[iscans[r::meta.nreads]], axis=0)
                    normspec[iscans[r::meta.nreads]] /= np.ma.mean(
                        normspec[iscans[r::meta.nreads]], axis=0)
    elif meta.inst == 'niriss':
        # Need to handle NIRISS's multiple quadrants
        if opterr is not None:
            normerr = normerr/np.ma.mean(normspec, axis=1)[:, np.newaxis]
        normspec = normspec/np.ma.mean(normspec, axis=1)[:, np.newaxis]
    else:
        if opterr is not None:
            normerr = normerr/np.ma.mean(normspec, axis=0)
        normspec = normspec/np.ma.mean(normspec, axis=0)

    if opterr is not None:
        return normspec, normerr
    else:
        return normspec


def get_mad(meta, log, wave_1d, optspec, optmask=None,
            wave_min=None, wave_max=None):
    """Computes variation on median absolute deviation (MAD) using ediff1d
    for 2D data.

    Parameters
    ----------
    meta : eureka.lib.readECF.MetaClass
        Unused. The metadata object.
    log : logedit.Logedit
        The current log.
    wave_1d : ndarray
        Wavelength array (nx) with trimmed edges depending on xwindow and
        ywindow which have been set in the S3 ecf
    optspec : ndarray
        Optimally extracted spectra, 2D array (time, nx)
    optmask : ndarray (1D), optional
        A mask array to use if optspec is not a masked array. Defaults to None
        in which case only the invalid values of optspec will be masked.
    wave_min : float; optional
        Minimum wavelength for binned lightcurves, as given in the S4 .ecf
        file. Defaults to None which does not impose a lower limit.
    wave_maxf : float; optional
        Maximum wavelength for binned lightcurves, as given in the S4 .ecf
        file. Defaults to None which does not impose an upper limit.

    Returns
    -------
    mad : float
        Single MAD value in ppm
    """

    optspec = np.ma.masked_invalid(optspec)
    optspec = np.ma.masked_where(optmask, optspec)

    if wave_min is not None:
        iwmin = np.argmin(np.abs(wave_1d-wave_min))
    else:
        iwmin = 0
    if wave_max is not None:
        iwmax = np.argmin(np.abs(wave_1d-wave_max))
    else:
        iwmax = None

    # Normalize the spectrum
    normspec = normalize_spectrum(meta, optspec[:, iwmin:iwmax])

    # Compute the MAD
    if len(optspec.shape) == 3:
        # Need to handle NIRISS's multiple quadrants
        mads = np.ma.zeros(optspec.shape[0])
        ny = normspec.shape[0]
        temp = np.ma.zeros(ny)
        for n in range(ny):
            for m in range(meta.n_int):
                temp[n] = get_mad_1d(normspec[n][m])
            mads[n] = np.ma.mean(temp)

        return mads

    # Standard case
    ediff = np.ma.zeros(meta.n_int)
    for m in range(meta.n_int):
        ediff[m] = get_mad_1d(normspec[m])

    if meta.inst == 'wfc3':
        # Compute the MAD for each WFC3 scan direction
        scandir = np.repeat(meta.scandir, meta.nreads)
        for p in range(2):
            iscans = np.where(scandir == p)[0]
            if len(iscans) > 0:
                mad = np.ma.mean(ediff[iscans])
                log.writelog(f"Scandir {p} MAD = {int(np.round(mad))} ppm")
                setattr(meta, f'mad_scandir{p}', mad)   

    # Standard case
    return np.ma.mean(ediff)


def get_mad_1d(data, ind_min=0, ind_max=-1):
    """Computes variation on median absolute deviation (MAD) using ediff1d
    for 1D data.

    Parameters
    ----------
    data : ndarray
        The array from which to calculate MAD.
    int_min : int
        Minimum index to consider.
    ind_max : int
        Maximum index to consider (excluding ind_max).

    Returns
    -------
    mad : float
        Single MAD value in ppm
    """
    return 1e6 * np.ma.median(np.ma.abs(np.ma.ediff1d(data[ind_min:ind_max])))


def read_time(meta, data, log):
    """Read in a time CSV file instead of using the FITS time array.

    Parameters
    ----------
    meta : eureka.lib.readECF.MetaClass
        The metadata object.
    data : Xarray Dataset
        The Dataset object with the fits data stored inside.
    log : logedit.Logedit
        The current log.

    Returns
    -------
    time : ndarray
        The time array stored in the meta.time_file CSV file.
    """
    fname = os.path.join(meta.topdir,
                         os.sep.join(meta.time_file.split(os.sep)))
    if meta.firstFile:
        log.writelog('  Note: Using the time stamps from:\n    '+fname)
    time = np.loadtxt(fname).flatten()[data.attrs['intstart']:
                                       data.attrs['intend']-1]

    return time


def manmask(data, meta, log):
    '''Manually mask input bad pixels.

    Parameters
    ----------
    data : Xarray Dataset
        The Dataset object.
    meta : eureka.lib.readECF.MetaClass
        The metadata object.
    log : logedit.Logedit
        The current log.

    Returns
    -------
    data : Xarray Dataset
        The updated Dataset object with requested pixels masked.
    '''
    log.writelog("  Masking manually identified bad pixels...",
                 mute=(not meta.verbose))
    for i in range(len(meta.manmask)):
        colstart, colend, rowstart, rowend = meta.manmask[i]
        data['mask'][rowstart:rowend, colstart:colend] = 0

    return data<|MERGE_RESOLUTION|>--- conflicted
+++ resolved
@@ -5,24 +5,17 @@
 from . import sort_nicely as sn
 
 
-<<<<<<< HEAD
-def readfiles(meta, suffix=None):
-=======
-def readfiles(meta, log):
->>>>>>> 03256a1c
+def readfiles(meta, log, suffix=None):
     """Reads in the files saved in topdir + inputdir and saves them into a list.
 
     Parameters
     ----------
     meta : eureka.lib.readECF.MetaClass
         The metadata object.
-<<<<<<< HEAD
+    log : logedit.Logedit
+        The current log.
     suffix : str, optional
         The file suffix to look for. Defaults to None which uses meta.suffix.
-=======
-    log : logedit.Logedit
-        The current log.
->>>>>>> 03256a1c
 
     Returns
     -------
@@ -56,8 +49,6 @@
 
     meta.segment_list = np.array(sn.sort_nicely(meta.segment_list))
 
-<<<<<<< HEAD
-=======
     meta.num_data_files = len(meta.segment_list)
     if meta.num_data_files == 0:
         raise AssertionError(f'Unable to find any "{meta.suffix}.fits" files '
@@ -75,7 +66,6 @@
             # Figure out which instrument we are using
             meta.inst = hdulist[0].header['INSTRUME'].lower()
 
->>>>>>> 03256a1c
     return meta
 
 
@@ -131,20 +121,12 @@
     data = np.ma.masked_where(mask == 0, np.copy(data))
     num_nans = np.sum(np.ma.masked_invalid(data).mask)
     if num_nans > 0:
-<<<<<<< HEAD
-        log.writelog(f"  WARNING: {name} has {num_nans} NaNs. Your subregion "
-                     f"may be off the edge of the detector subarray.\n"
-                     "  Masking NaN region and continuing, but you should "
-                     "really stop and reconsider your choices.")
-        inan = np.where(np.isnan(data))
-=======
         log.writelog(f"  WARNING: {name} has {num_nans} NaNs/infs. Your "
                      "subregion may be off the edge of the detector "
                      "subarray.\n    Masking NaN region and continuing, "
                      "but you should really stop and reconsider your"
                      "choices.")
         inan = np.where(np.ma.masked_invalid(data).mask)
->>>>>>> 03256a1c
         # subdata[inan]  = 0
         mask[inan] = 0
     return mask
