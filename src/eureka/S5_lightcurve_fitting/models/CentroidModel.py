import numpy as np

from .Model import Model
from ...lib.readEPF import Parameters


class CentroidModel(Model):
    """Centroid Model
    
    This can be used to do a linear decorrelation against the x position
    (axis='xpos'), y position (axis='ypos'), x width (axis='xwidth'),
    or y width (axis='ywidth').

    """
    def __init__(self, **kwargs):
        """Initialize the centroid model.

        Parameters
        ----------
        **kwargs : dict
            Additional parameters to pass to
            eureka.S5_lightcurve_fitting.models.Model.__init__().
            Can pass in the parameters, longparamlist, nchan,
            paramtitles, axis, and centroid arguments here.
        """
        # Needed before setting centroid
        self.multwhite = kwargs.get('multwhite')
        self.mwhites_nexp = kwargs.get('mwhites_nexp')

        # Inherit from Model class
        super().__init__(**kwargs)

        # Define model type (physical, systematic, other)
        self.modeltype = 'systematic'

        # Check for Parameters instance
        self.parameters = kwargs.get('parameters')

        # Generate parameters from kwargs if necessary
        if self.parameters is None:
            self.parameters = Parameters(**kwargs)

        # Set parameters for multi-channel fits
        self.longparamlist = kwargs.get('longparamlist')
        self.nchan = kwargs.get('nchan')
        self.paramtitles = kwargs.get('paramtitles')

        # Figure out if using xpos, ypos, xwidth, ywidth
        self.axis = kwargs.get('axis')
        self.centroid = kwargs.get('centroid')

        if self.nchan == 1:
            self.coeff_keys = [self.axis, ]
        else:
<<<<<<< HEAD
            self.coeff_keys = [f'{self.axis}_{i}' if i > 0 else f'{self.axis}'
=======
            self.coeff_keys = [f'{self.axis}_{i}' if i > 0 else self.axis
>>>>>>> f0efc768
                               for i in range(self.nchan)]

    @property
    def centroid(self):
        """A getter for the centroid."""
        return self._centroid

    @centroid.setter
    def centroid(self, centroid_array):
        """A setter for the centroid."""
        self._centroid = np.ma.masked_invalid(centroid_array)
        if self.centroid is not None:
            # Convert to local centroid
            if self.multwhite:
                self.centroid_local = []
                for c in np.arange(self.nchan):
                    trim1 = np.nansum(self.mwhites_nexp[:c])
                    trim2 = trim1 + self.mwhites_nexp[c]
                    centroid = self.centroid[trim1:trim2]
                    self.centroid_local.extend(centroid - centroid.mean())
                self.centroid_local = np.array(self.centroid_local)
            else:
                self.centroid_local = self.centroid - self.centroid.mean()

    def eval(self, channel=None, **kwargs):
        """Evaluate the function with the given values.

        Parameters
        ----------
        channel : int; optional
            If not None, only consider one of the channels. Defaults to None.
        **kwargs : dict
            Must pass in the centroid array here if not already set.

        Returns
        -------
        lcfinal : ndarray
            The value of the model at the centroid self.centroid.
        """
        if channel is None:
            nchan = self.nchan
            channels = np.arange(nchan)
        else:
            nchan = 1
            channels = [channel, ]

        # Get the centroids
        if self.centroid is None:
            self.centroid = kwargs.get('centroid')

        # Create the centroid model for each wavelength
        lcfinal = np.array([])
        for c in range(nchan):
            chan = channels[c]
            if self.multwhite:
                trim1 = np.nansum(self.mwhites_nexp[:chan])
                trim2 = trim1 + self.mwhites_nexp[chan]
                centroid = self.centroid_local[trim1:trim2]
            else:
                centroid = self.centroid_local

            coeff = getattr(self.parameters, self.coeff_keys[chan]).value
            lcpiece = 1 + centroid*coeff
            lcfinal = np.append(lcfinal, lcpiece)
        return lcfinal<|MERGE_RESOLUTION|>--- conflicted
+++ resolved
@@ -52,11 +52,7 @@
         if self.nchan == 1:
             self.coeff_keys = [self.axis, ]
         else:
-<<<<<<< HEAD
-            self.coeff_keys = [f'{self.axis}_{i}' if i > 0 else f'{self.axis}'
-=======
             self.coeff_keys = [f'{self.axis}_{i}' if i > 0 else self.axis
->>>>>>> f0efc768
                                for i in range(self.nchan)]
 
     @property
